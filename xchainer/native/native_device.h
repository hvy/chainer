#pragma once

#include <cstdint>
#include <memory>
#include <tuple>

#include <nonstd/optional.hpp>

#include "xchainer/array.h"
#include "xchainer/axes.h"
#include "xchainer/device.h"
#include "xchainer/indexable_array.h"
#include "xchainer/indexer.h"
#include "xchainer/native/native_backend.h"
#include "xchainer/scalar.h"
#include "xchainer/stack_vector.h"

namespace xchainer {
namespace native {

class NativeDevice : public Device {
public:
    void Synchronize() override;

    // memory.cc

    std::shared_ptr<void> Allocate(size_t bytesize) override;

    void MemoryCopyFrom(void* dst, const void* src, size_t bytesize, Device& src_device) override;

    void MemoryCopyTo(void* dst, const void* src, size_t bytesize, Device& dst_device) override;

    std::shared_ptr<void> TransferDataFrom(
            Device& src_device, const std::shared_ptr<void>& src_ptr, size_t offset, size_t bytesize) override;

    std::shared_ptr<void> TransferDataTo(Device& dst_device, const std::shared_ptr<void>& src_ptr, size_t offset, size_t bytesize) override;

    std::shared_ptr<void> FromHostMemory(const std::shared_ptr<void>& src_ptr, size_t bytesize) override;

    // fill.cc

    void Fill(const Array& out, Scalar value) override;

    void Arange(Scalar start, Scalar step, const Array& out) override;

    void Identity(const Array& out) override;

    void Eye(int64_t k, const Array& out) override;

    void Diagflat(const Array& v, int64_t k, const Array& out) override;

    void Linspace(double start, double stop, const Array& out) override;

    // arithmetic.cc

    void Add(const Array& x1, const Array& x2, const Array& out) override;
    void AddAS(const Array& x1, Scalar x2, const Array& out) override;

    void Subtract(const Array& x1, const Array& x2, const Array& out) override;
    void SubtractAS(const Array& x1, Scalar x2, const Array& out) override;

    void Multiply(const Array& x1, const Array& x2, const Array& out) override;
    void MultiplyAS(const Array& x1, Scalar x2, const Array& out) override;

    void Divide(const Array& x1, const Array& x2, const Array& out) override;
    void DivideAS(const Array& x1, Scalar x2, const Array& out) override;

    // reduction.cc

    void ArgMax(const Array& a, const Axes& axis, const Array& out) override;

    void Sum(const Array& a, const Axes& axis, const Array& out) override;
    void AMax(const Array& a, const Axes& axis, const Array& out) override;

    // copy.cc

    void Copy(const Array& a, const Array& out) override;

    void AsType(const Array& a, const Array& out) override;

    // comparison.cc

    void Equal(const Array& x1, const Array& x2, const Array& out) override;

    // activation.cc

    void IfLessElseASSA(const Array& x1, Scalar x2, Scalar pos, const Array& neg, const Array& out) override;

    // dot.cc

    void Dot(const Array& a, const Array& b, const Array& out) override;

    // exp_log.cc

    void Exp(const Array& x, const Array& out) override;
    void Log(const Array& x, const Array& out) override;

    // misc.cc

    void Sqrt(const Array& x, const Array& out) override;

    // indexing.cc

    void Take(const Array& a, const Array& indices, int8_t axis, const Array& out) override;

    void AddAt(const Array& a, const Array& indices, int8_t axis, const Array& b, const Array& out) override;

    // conv.cc

    Array Conv(
            const Array& x,
            const Array& w,
            const nonstd::optional<Array>& b,
            const StackVector<int64_t, kMaxNdim>& stride,
            const StackVector<int64_t, kMaxNdim>& pad,
            bool cover_all) override;

    Array ConvGradWeight(
            Dtype w_dtype,
            const Shape& w_shape,
            const Array& x,
            const Array& gy,
            const StackVector<int64_t, kMaxNdim>& stride,
            const StackVector<int64_t, kMaxNdim>& pad,
            bool cover_all) override;

    Array ConvTranspose(
            const Array& x,
            const Array& w,
            const nonstd::optional<Array>& b,
            const StackVector<int64_t, kMaxNdim>& stride,
            const StackVector<int64_t, kMaxNdim>& pad,
            const StackVector<int64_t, kMaxNdim>& out_size) override;

    // pool.cc

    std::unique_ptr<MaxPoolForwardBackward> GetMaxPoolForwardBackward() override;

<<<<<<< HEAD
    Array AveragePool(
            const Array& x,
            const StackVector<int64_t, kMaxNdim>& kernel_size,
            const StackVector<int64_t, kMaxNdim>& stride,
            const StackVector<int64_t, kMaxNdim>& pad,
            bool cover_all,
            bool count_include_pad) override;

    // batch_norm.cc

    std::unique_ptr<BatchNormForwardBackward> GetBatchNormForwardBackward() override;

=======
>>>>>>> 219bb7a5
protected:
    NativeDevice(NativeBackend& backend, int index) : Device(backend, index) {}

private:
    friend NativeDevice* xchainer::native::internal::CreateDevice(NativeBackend&, int);
};

}  // namespace native
}  // namespace xchainer<|MERGE_RESOLUTION|>--- conflicted
+++ resolved
@@ -136,7 +136,6 @@
 
     std::unique_ptr<MaxPoolForwardBackward> GetMaxPoolForwardBackward() override;
 
-<<<<<<< HEAD
     Array AveragePool(
             const Array& x,
             const StackVector<int64_t, kMaxNdim>& kernel_size,
@@ -145,12 +144,6 @@
             bool cover_all,
             bool count_include_pad) override;
 
-    // batch_norm.cc
-
-    std::unique_ptr<BatchNormForwardBackward> GetBatchNormForwardBackward() override;
-
-=======
->>>>>>> 219bb7a5
 protected:
     NativeDevice(NativeBackend& backend, int index) : Device(backend, index) {}
 

#include "xchainer/python/routines.h"

#include <cassert>
#include <cstdint>
#include <string>
#include <vector>

#include <nonstd/optional.hpp>

#include "xchainer/array.h"
#include "xchainer/context.h"
#include "xchainer/device.h"
#include "xchainer/dtype.h"
#include "xchainer/error.h"
#include "xchainer/routines/creation.h"
#include "xchainer/routines/linalg.h"
#include "xchainer/routines/logic.h"
#include "xchainer/routines/manipulation.h"
#include "xchainer/routines/math.h"
#include "xchainer/routines/sorting.h"
#include "xchainer/scalar.h"

#include "xchainer/python/array.h"
#include "xchainer/python/array_index.h"
#include "xchainer/python/common.h"
#include "xchainer/python/device.h"
#include "xchainer/python/shape.h"
#include "xchainer/python/strides.h"

namespace xchainer {
namespace python {
namespace internal {

namespace py = pybind11;

namespace {

ArrayBodyPtr MakeArray(const py::list& list, const nonstd::optional<Dtype>& dtype, Device& device) {
    // TODO(sonots): Determine dtype (bool or int64, or float64) seeing values of list.
    // TODO(sonots): Support nested list
    py::tuple shape_tup{1};
    shape_tup[0] = list.size();
    return internal::MakeArray(shape_tup, dtype.value_or(Dtype::kFloat64), list, device);
}

}  // namespace
void InitXchainerRoutines(pybind11::module& m) {
    // creation routines
    m.def("array",
          [](const py::list& list, const nonstd::optional<Dtype>& dtype, const nonstd::optional<std::string>& device_id) {
              return MakeArray(list, dtype, GetDevice(device_id));
          },
          py::arg("object"),
          py::arg("dtype") = nullptr,
          py::arg("device") = nullptr);
    m.def("array",
          [](const py::list& list, const nonstd::optional<Dtype>& dtype, Device& device) { return MakeArray(list, dtype, device); },
          py::arg("object"),
          py::arg("dtype") = nullptr,
          py::arg("device"));
    m.def("array",
          [](const py::array& array, const nonstd::optional<std::string>& device_id) { return MakeArray(array, GetDevice(device_id)); },
          py::arg("object"),
          py::arg("device") = nullptr);
    m.def("array", [](const py::array& array, Device& device) { return MakeArray(array, device); }, py::arg("object"), py::arg("device"));
    // Returns a view of an array if device argument is not specified.
    // Returns a new array transferred to the given device if device argument is specified. Note that the graph is connected.
    m.def("array",
          [](const ArrayBodyPtr& array, const nonstd::optional<std::string>& device_id) {
              if (device_id) {
                  return Array{array}.ToDevice(GetDevice(device_id)).move_body();
              }
              return Array{array}.MakeView().move_body();
          },
          py::arg("object"),
          py::arg("device") = nullptr);
    m.def("array",
          [](const ArrayBodyPtr& array, Device& device) { return Array{array}.ToDevice(device).move_body(); },
          py::arg("object"),
          py::arg("device"));
    m.def("empty",
          [](py::tuple shape, Dtype dtype, const nonstd::optional<std::string>& device_id) {
              return Array::Empty(ToShape(shape), dtype, GetDevice(device_id)).move_body();
          },
          py::arg("shape"),
          py::arg("dtype"),
          py::arg("device") = nullptr);
    m.def("empty",
          [](py::tuple shape, Dtype dtype, Device& device) { return Array::Empty(ToShape(shape), dtype, device).move_body(); },
          py::arg("shape"),
          py::arg("dtype"),
          py::arg("device"));
    m.def("full",
          [](py::tuple shape, Scalar fill_value, Dtype dtype, const nonstd::optional<std::string>& device_id) {
              return Array::Full(ToShape(shape), fill_value, dtype, GetDevice(device_id)).move_body();
          },
          py::arg("shape"),
          py::arg("fill_value"),
          py::arg("dtype"),
          py::arg("device") = nullptr);
    m.def("full",
          [](py::tuple shape, Scalar fill_value, Dtype dtype, Device& device) {
              return Array::Full(ToShape(shape), fill_value, dtype, device).move_body();
          },
          py::arg("shape"),
          py::arg("fill_value"),
          py::arg("dtype"),
          py::arg("device"));
    m.def("full",
          [](py::tuple shape, Scalar fill_value, const nonstd::optional<std::string>& device_id) {
              return Array::Full(ToShape(shape), fill_value, GetDevice(device_id)).move_body();
          },
          py::arg("shape"),
          py::arg("fill_value"),
          py::arg("device") = nullptr);
    m.def("full",
          [](py::tuple shape, Scalar fill_value, Device& device) { return Array::Full(ToShape(shape), fill_value, device).move_body(); },
          py::arg("shape"),
          py::arg("fill_value"),
          py::arg("device"));
    m.def("zeros",
          [](py::tuple shape, Dtype dtype, const nonstd::optional<std::string>& device_id) {
              return Array::Zeros(ToShape(shape), dtype, GetDevice(device_id)).move_body();
          },
          py::arg("shape"),
          py::arg("dtype"),
          py::arg("device") = nullptr);
    m.def("zeros",
          [](py::tuple shape, Dtype dtype, Device& device) { return Array::Zeros(ToShape(shape), dtype, device).move_body(); },
          py::arg("shape"),
          py::arg("dtype"),
          py::arg("device"));
    m.def("ones",
          [](py::tuple shape, Dtype dtype, const nonstd::optional<std::string>& device_id) {
              return Array::Ones(ToShape(shape), dtype, GetDevice(device_id)).move_body();
          },
          py::arg("shape"),
          py::arg("dtype"),
          py::arg("device") = nullptr);
    m.def("ones",
          [](py::tuple shape, Dtype dtype, Device& device) { return Array::Ones(ToShape(shape), dtype, device).move_body(); },
          py::arg("shape"),
          py::arg("dtype"),
          py::arg("device"));
    m.def("empty_like",
          [](const ArrayBodyPtr& a, const nonstd::optional<std::string>& device_id) {
              return Array::EmptyLike(Array{a}, GetDevice(device_id)).move_body();
          },
          py::arg("a"),
          py::arg("device") = nullptr);
    m.def("empty_like",
          [](const ArrayBodyPtr& a, Device& device) { return Array::EmptyLike(Array{a}, device).move_body(); },
          py::arg("a"),
          py::arg("device"));
    m.def("full_like",
          [](const ArrayBodyPtr& a, Scalar value, const nonstd::optional<std::string>& device_id) {
              return Array::FullLike(Array{a}, value, GetDevice(device_id)).move_body();
          },
          py::arg("a"),
          py::arg("fill_value"),
          py::arg("device") = nullptr);
    m.def("full_like",
          [](const ArrayBodyPtr& a, Scalar value, Device& device) { return Array::FullLike(Array{a}, value, device).move_body(); },
          py::arg("a"),
          py::arg("fill_value"),
          py::arg("device"));
    m.def("zeros_like",
          [](const ArrayBodyPtr& a, const nonstd::optional<std::string>& device_id) {
              return Array::ZerosLike(Array{a}, GetDevice(device_id)).move_body();
          },
          py::arg("a"),
          py::arg("device") = nullptr);
    m.def("zeros_like",
          [](const ArrayBodyPtr& a, Device& device) { return Array::ZerosLike(Array{a}, device).move_body(); },
          py::arg("a"),
          py::arg("device"));
    m.def("ones_like",
          [](const ArrayBodyPtr& a, const nonstd::optional<std::string>& device_id) {
              return Array::OnesLike(Array{a}, GetDevice(device_id)).move_body();
          },
          py::arg("a"),
          py::arg("device") = nullptr);
    m.def("ones_like",
          [](const ArrayBodyPtr& a, Device& device) { return Array::OnesLike(Array{a}, device).move_body(); },
          py::arg("a"),
          py::arg("device"));
    m.def("copy", [](const ArrayBodyPtr& a) { return Copy(Array{a}).move_body(); }, py::arg("a"));

    // linalg routines
    m.def("dot",
          [](const ArrayBodyPtr& a, const ArrayBodyPtr& b) { return Dot(Array{a}, Array{b}).move_body(); },
          py::arg("a"),
          py::arg("b"));

    // logic routines
    m.def("equal",
          [](const ArrayBodyPtr& x1, const ArrayBodyPtr& x2) { return Equal(Array{x1}, Array{x2}).move_body(); },
          py::arg("x1"),
          py::arg("x2"));

    // manipulation routines
    m.def("asscalar",
          [](const ArrayBodyPtr& a) -> py::object {
              Scalar s = AsScalar(Array{a});
              switch (GetKind(s.dtype())) {
                  case DtypeKind::kBool:
                      return py::bool_{static_cast<bool>(s)};
                  case DtypeKind::kInt:
                      // fallthrough
                  case DtypeKind::kUInt:
                      return py::int_{static_cast<int64_t>(s)};
                  case DtypeKind::kFloat:
                      return py::float_{static_cast<double>(s)};
                  default:
                      assert(false);  // never reach
              }
          },
          py::arg("a"));
    m.def("transpose", [](const ArrayBodyPtr& a) { return Transpose(Array{a}).move_body(); }, py::arg("a"));
    m.def("reshape",
          [](const ArrayBodyPtr& a, py::tuple newshape) { return Reshape(Array{a}, ToShape(newshape)).move_body(); },
          py::arg("a"),
          py::arg("newshape"));
    m.def("reshape",
          [](const ArrayBodyPtr& a, const std::vector<int64_t>& newshape) {
              return Reshape(Array{a}, {newshape.begin(), newshape.end()}).move_body();
          },
          py::arg("a"),
          py::arg("newshape"));
    m.def("squeeze",
          [](const ArrayBodyPtr& a, const nonstd::optional<std::vector<int8_t>>& axis) { return Squeeze(Array{a}, axis).move_body(); },
          py::arg("a"),
          py::arg("axis") = nullptr);
    m.def("squeeze",
          [](const ArrayBodyPtr& a, int8_t axis) { return Squeeze(Array{a}, std::vector<int8_t>{axis}).move_body(); },
          py::arg("a"),
          py::arg("axis"));
    m.def("broadcast_to",
          [](const ArrayBodyPtr& array, py::tuple shape) { return Array{array}.BroadcastTo(ToShape(shape)).move_body(); },
          py::arg("array"),
          py::arg("shape"));
    m.def("broadcast_to",
          [](const ArrayBodyPtr& array, py::tuple shape) { return Array{array}.BroadcastTo(ToShape(shape)).move_body(); },
          py::arg("array"),
          py::arg("shape"));

    // math routines
    m.def("add",
          [](const ArrayBodyPtr& x1, const ArrayBodyPtr& x2) { return (Array{x1} + Array{x2}).move_body(); },
          py::arg("x1"),
          py::arg("x2"));
    m.def("subtract",
          [](const ArrayBodyPtr& x1, const ArrayBodyPtr& x2) { return (Array{x1} - Array{x2}).move_body(); },
          py::arg("x1"),
          py::arg("x2"));
    m.def("multiply",
          [](const ArrayBodyPtr& x1, const ArrayBodyPtr& x2) { return (Array{x1} * Array{x2}).move_body(); },
          py::arg("x1"),
          py::arg("x2"));
    m.def("multiply", [](const ArrayBodyPtr& x1, Scalar x2) { return Multiply(Array{x1}, x2).move_body(); }, py::arg("x1"), py::arg("x2"));
    m.def("multiply", [](Scalar x1, const ArrayBodyPtr& x2) { return Multiply(x1, Array{x2}).move_body(); }, py::arg("x1"), py::arg("x2"));
    m.def("divide",
          [](const ArrayBodyPtr& x1, const ArrayBodyPtr& x2) { return (Array{x1} / Array{x2}).move_body(); },
          py::arg("x1"),
          py::arg("x2"));
    m.def("sum",
          [](const ArrayBodyPtr& a, int8_t axis, bool keepdims) { return Sum(Array{a}, std::vector<int8_t>{axis}, keepdims).move_body(); },
          py::arg("a"),
          py::arg("axis"),
          py::arg("keepdims") = false);
    m.def("sum",
          [](const ArrayBodyPtr& a, const nonstd::optional<std::vector<int8_t>>& axis, bool keepdims) {
              return Sum(Array{a}, axis, keepdims).move_body();
          },
          py::arg("a"),
          py::arg("axis") = nullptr,
          py::arg("keepdims") = false);
    m.def("maximum", [](const ArrayBodyPtr& x1, Scalar x2) { return Maximum(Array{x1}, x2).move_body(); }, py::arg("x1"), py::arg("x2"));
    m.def("maximum", [](Scalar x1, const ArrayBodyPtr& x2) { return Maximum(x1, Array{x2}).move_body(); }, py::arg("x1"), py::arg("x2"));
<<<<<<< HEAD

    // sorting routines
    m.def("argmax",
          [](const ArrayBodyPtr& a, const nonstd::optional<int8_t>& axis) { return ArgMax(Array{a}, axis).move_body(); },
          py::arg("a"),
          py::arg("axis") = nullptr);
=======
    m.def("exp", [](const ArrayBodyPtr& x) { return Exp(Array{x}).move_body(); }, py::arg("x"));
>>>>>>> c4293467
}

}  // namespace internal
}  // namespace python
}  // namespace xchainer<|MERGE_RESOLUTION|>--- conflicted
+++ resolved
@@ -277,16 +277,13 @@
           py::arg("keepdims") = false);
     m.def("maximum", [](const ArrayBodyPtr& x1, Scalar x2) { return Maximum(Array{x1}, x2).move_body(); }, py::arg("x1"), py::arg("x2"));
     m.def("maximum", [](Scalar x1, const ArrayBodyPtr& x2) { return Maximum(x1, Array{x2}).move_body(); }, py::arg("x1"), py::arg("x2"));
-<<<<<<< HEAD
+    m.def("exp", [](const ArrayBodyPtr& x) { return Exp(Array{x}).move_body(); }, py::arg("x"));
 
     // sorting routines
     m.def("argmax",
           [](const ArrayBodyPtr& a, const nonstd::optional<int8_t>& axis) { return ArgMax(Array{a}, axis).move_body(); },
           py::arg("a"),
           py::arg("axis") = nullptr);
-=======
-    m.def("exp", [](const ArrayBodyPtr& x) { return Exp(Array{x}).move_body(); }, py::arg("x"));
->>>>>>> c4293467
 }
 
 }  // namespace internal

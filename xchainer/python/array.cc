--- conflicted
+++ resolved
@@ -137,7 +137,6 @@
         .def("__mul__", [](const ArrayBodyPtr& self, const ArrayBodyPtr& rhs) { return (Array{self} * Array{rhs}).move_body(); })
         .def("__repr__", [](const ArrayBodyPtr& self) { return Array{self}.ToString(); })
         .def("copy", [](const ArrayBodyPtr& self) { return Array{self}.Copy().move_body(); })
-<<<<<<< HEAD
         .def("require_grad",
              [](const ArrayBodyPtr& self, const GraphId& graph_id) { return Array{Array{self}.RequireGrad(graph_id)}.move_body(); },
              py::arg("graph_id") = "")
@@ -155,50 +154,18 @@
              py::arg("graph_id") = "")
         .def("set_grad",
              [](const ArrayBodyPtr& self, const ArrayBodyPtr& grad, const GraphId& graph_id) {
+                 auto array = Array{self};
                  if (grad) {
-                     if (self->HasNode(graph_id)) {
-                         Array{self}.SetGrad(Array{grad}, graph_id);
+                     if (array.HasNode(graph_id)) {
+                         array.SetGrad(Array{grad}, graph_id);
                      } else {
-                         Array{self}.RequireGrad(graph_id).SetGrad(Array{grad}, graph_id);
+                         array.RequireGrad(graph_id).SetGrad(Array{grad}, graph_id);
                      }
                  } else {
-                     Array{self}.ClearGrad(graph_id);
+                     array.ClearGrad(graph_id);
                  }
              },
              py::arg("grad"), py::arg("graph_id") = "")
-=======
-        .def_property("requires_grad", [](const ArrayBodyPtr& self) { return Array{self}.IsGradRequired(); },
-                      [](const ArrayBodyPtr& self, bool value) {
-                          auto array = Array{self};
-                          // TODO(hvy): requires_grad should not be a boolean property but a method that takes a graph id argument, aligning
-                          // to the c++ interface. Currently, this property is broken in the sense that once the required_grad flag is set
-                          // to true (and an ArrayNode is created internally) it cannot be unset.
-                          if (value && !array.HasNode()) {
-                              array.RequireGrad();
-                          }
-                      })
-        .def_property("grad",
-                      [](const ArrayBodyPtr& self) -> ConstArrayBodyPtr {
-                          auto array = Array{self};
-                          if (array.HasNode()) {
-                              return array.GetGrad()->body();
-                          } else {
-                              return nullptr;
-                          }
-                      },
-                      [](const ArrayBodyPtr& self, const ArrayBodyPtr& grad) {
-                          auto array = Array{self};
-                          if (grad) {
-                              if (array.HasNode()) {
-                                  array.SetGrad(Array{grad});
-                              } else {
-                                  array.RequireGrad().SetGrad(Array{grad});
-                              }
-                          } else {
-                              array.ClearGrad();
-                          }
-                      })
->>>>>>> 36a3d428
         .def_property_readonly("dtype", [](const ArrayBodyPtr& self) { return Array{self}.dtype(); })
         .def_property_readonly("element_bytes", [](const ArrayBodyPtr& self) { return Array{self}.element_bytes(); })
         .def_property_readonly("is_contiguous", [](const ArrayBodyPtr& self) { return Array{self}.is_contiguous(); })

--- conflicted
+++ resolved
@@ -111,15 +111,7 @@
           }),
           py::arg("shape"),
           py::arg("dtype"),
-<<<<<<< HEAD
-          py::arg("data"),
-          py::arg("device"));
-=======
           py::arg("device") = nullptr);
-    // TODO(niboshi): We cannot support buffer protocol for general device. Remove the binding and provide alternative interface
-    // to convert to NumPy array.
-    c.def_buffer(&MakeBufferFromArray);
->>>>>>> 264b7091
     m.def("tonumpy", &MakeNumpyArrayFromArray);
     c.def("__bool__", [](const ArrayBodyPtr& self) -> bool { return static_cast<bool>(AsScalar(Array{self})); });
     c.def("__int__", [](const ArrayBodyPtr& self) -> int64_t { return static_cast<int64_t>(AsScalar(Array{self})); });

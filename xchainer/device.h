--- conflicted
+++ resolved
@@ -75,18 +75,11 @@
 
     virtual void Negative(const Array& x, const Array& out) = 0;
 
-<<<<<<< HEAD
-    virtual void Add(const Array& lhs, const Array& rhs, const Array& out) = 0;
-    virtual void Subtract(const Array& lhs, const Array& rhs, const Array& out) = 0;
-    virtual void Mul(const Array& lhs, Scalar rhs, const Array& out) = 0;
-    virtual void Mul(const Array& lhs, const Array& rhs, const Array& out) = 0;
-    virtual void Divide(const Array& lhs, const Array& rhs, const Array& out) = 0;
-=======
     virtual void Add(const Array& x1, const Array& x2, const Array& out) = 0;
     virtual void Subtract(const Array& x1, const Array& x2, const Array& out) = 0;
     virtual void Multiply(const Array& x1, const Array& x2, const Array& out) = 0;
     virtual void MultiplyAS(const Array& x1, Scalar x2, const Array& out) = 0;
->>>>>>> 9c9e26a8
+    virtual void Divide(const Array& lhs, const Array& rhs, const Array& out) = 0;
 
     // Compares x1 and x2 and assign either pos or neg according to the result.
     //

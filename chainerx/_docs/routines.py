--- conflicted
+++ resolved
@@ -663,47 +663,6 @@
 """)
 
     _docs.set_doc(
-<<<<<<< HEAD
-        chainerx.linalg.eigh,
-        """eigh(a, UPLO='L')
-Compute the eigenvalues and eigenvectors of a real symmetric matrix.
-
-Args:
-    a (~chainerx.ndarray): Real symmetric matrix whose eigenvalues
-        and eigenvectors are to be computed.
-    UPLO (str): Specifies whether the calculation is done with the lower
-        triangular part of a ('L', default) or the upper triangular part ('U').
-
-Returns:
-    tuple of :class:`~chainerx.ndarray`:
-        Returns a tuple ``(w, v)``. ``w`` contains eigenvalues and
-        ``v`` contains eigenvectors. ``v[:, i]`` is an eigenvector
-        corresponding to an eigenvalue ``w[i]``.
-
-Note:
-    The ``dtype`` must be ``float32`` or ``float64`` (``float16`` is not
-    supported yet.)
-
-.. seealso:: :func:`numpy.linalg.eigh`
-""")
-
-    _docs.set_doc(
-        chainerx.linalg.eigvalsh,
-        """eigvalsh(a, UPLO='L')
-Compute the eigenvalues of a real symmetric matrix.
-
-Main difference from eigh: the eigenvectors are not computed.
-
-Args:
-    a (~chainerx.ndarray): Real symmetric matrix whose eigenvalues
-        and eigenvectors are to be computed.
-    UPLO (str): Specifies whether the calculation is done with the lower
-        triangular part of a (‘L’, default) or the upper triangular part (‘U’).
-        (optional).
-
-Returns:
-    :class:`~chainerx.ndarray`: Returns eigenvalues as a vector.
-=======
         chainerx.linalg.qr,
         """qr(a, mode='reduced')
 Compute the qr factorization of a matrix.
@@ -723,22 +682,64 @@
 Returns:
     q (~chainerx.ndarray): A matrix with orthonormal columns.
     r (~chainerx.ndarray): The upper-triangular matrix.
->>>>>>> 97fe4e90
 
 Note:
     * The ``dtype`` must be ``float32`` or ``float64`` (``float16`` is not
       supported yet.)
-<<<<<<< HEAD
+    * Backpropagation is not implemented for non-square output matrix ``r``.
+    * Backpropagation is not implemented for 'r' or 'raw' modes.
+
+.. seealso:: :func:`numpy.linalg.qr`
+""")
+
+    _docs.set_doc(
+        chainerx.linalg.eigh,
+        """eigh(a, UPLO='L')
+Compute the eigenvalues and eigenvectors of a real symmetric matrix.
+
+Args:
+    a (~chainerx.ndarray): Real symmetric matrix whose eigenvalues
+        and eigenvectors are to be computed.
+    UPLO (str): Specifies whether the calculation is done with the lower
+        triangular part of a ('L', default) or the upper triangular part ('U').
+
+Returns:
+    tuple of :class:`~chainerx.ndarray`:
+        Returns a tuple ``(w, v)``. ``w`` contains eigenvalues and
+        ``v`` contains eigenvectors. ``v[:, i]`` is an eigenvector
+        corresponding to an eigenvalue ``w[i]``.
+
+Note:
+    The ``dtype`` must be ``float32`` or ``float64`` (``float16`` is not
+    supported yet.)
+
+.. seealso:: :func:`numpy.linalg.eigh`
+""")
+
+    _docs.set_doc(
+        chainerx.linalg.eigvalsh,
+        """eigvalsh(a, UPLO='L')
+Compute the eigenvalues of a real symmetric matrix.
+
+Main difference from eigh: the eigenvectors are not computed.
+
+Args:
+    a (~chainerx.ndarray): Real symmetric matrix whose eigenvalues
+        and eigenvectors are to be computed.
+    UPLO (str): Specifies whether the calculation is done with the lower
+        triangular part of a (‘L’, default) or the upper triangular part (‘U’).
+        (optional).
+
+Returns:
+    :class:`~chainerx.ndarray`: Returns eigenvalues as a vector.
+
+Note:
+    * The ``dtype`` must be ``float32`` or ``float64`` (``float16`` is not
+      supported yet.)
     * Backpropagation requires eigenvectors and, therefore, is not implemented
       for this function. ``linalg.eigh`` should be used instead.
 
 .. seealso:: :func:`numpy.linalg.eigvalsh`
-=======
-    * Backpropagation is not implemented for non-square output matrix ``r``.
-    * Backpropagation is not implemented for 'r' or 'raw' modes.
-
-.. seealso:: :func:`numpy.linalg.qr`
->>>>>>> 97fe4e90
 """)
 
 

import collections
import heapq
import traceback
import weakref

import numpy
import six

import chainer
from chainer.backends import cuda
from chainer import configuration
from chainer import function_hook
from chainer.utils import type_check
from chainer import variable


class FunctionNode(object):

    """Function node of the computational graph.

    FunctionNode is a class representing a node in a computational graph. The
    node corresponds to an application of a differentiable function to input
    variables.

    When a differentiable function is applied to :class:`~chainer.Variable`
    objects,
    it creates an instance of FunctionNode implementation and calls its
    :meth:`apply` method. The :meth:`apply` method basically does the following
    three things.

    1. Adding an edge from the function node to the variable node corresponding
       to each input. The node of each input is extracted by
       :attr:`Variable.node <chainer.Variable.node>`.
    2. Computing the output arrays of the function.
    3. Creating a :class:`~chainer.Variable` object for each output array and
       adding an edge from the node of the variable to the function node.

    The output variables are then returned.

    .. admonition:: Example

       Let ``x`` be an instance of :class:`~chainer.Variable` and ``f`` be an
       instance of :class:`FunctionNode` taking only one argument.
       Then the following code

       >>> import numpy, chainer, chainer.functions as F
       >>> x = chainer.Variable(numpy.zeros(10))
       >>> f = F.Identity()
       >>> y = f.apply((x,))[0]

       computes a new variable ``y`` and creates backward references. The
       backward references are actually set as per the following diagram::

           x.node <--- f <--- y.node

       If an application of another function ``g`` occurs as

       >>> g = F.Identity()
       >>> z = g.apply((x,))[0]

       then the graph grows with a branch::

                    |--- f <--- y.node
           x.node <-+
                    |--- g <--- z.node

       Note that the branching is correctly managed on backward computation,
       i.e. the gradients from ``f`` and ``g`` are accumulated to the gradient
       of ``x``.

    Every function-node implementation should provide :meth:`forward` and
    :meth:`backward`. Instead of overriding :meth:`forward`, one can also
    implement :meth:`forward_cpu` and :meth:`forward_gpu` when the
    implementations for CPU and GPU arrays are totally different.

    Note that the input and output variables are inaccessible from
    :meth:`backward` by default. If it needs accesses to these variables, the
    :meth:`forward` method (or its CPU/GPU variants) has to call
    :meth:`retain_inputs` and :meth:`retain_outputs` appropriately. The
    retained input/output variables can be accessed from :meth:`backward` by
    calling :meth:`get_retained_inputs` and :meth:`get_retained_outputs`.

    .. note::

       There are two types of differentiable functions in Chainer (since v3).
       The first type is of a function using a subclass of
       :class:`~chainer.Function`,
       which is called *old-style differentiable function*. The second type is
       of a function using a subclass of :class:`FunctionNode`, which is called
       **new-style differentiable function**. There are several advantages on
       using the new-style differentiable function.

       - The new-style differentiable function supports *differentiable
         backpropagation*. The backpropagated gradients computed through the
         new-style differentiable functions themselves support further
         backpropagations so that the automatic higher-order differentiation is
         available.
       - The backpropagation of the new-style differentiable function can be
         more computationally efficient because the interface allows an
         implementation to omit the computation of unneeded input gradients.

       Note that the new-style differentiable function is the standard way of
       defining a function node of the computational graph in Chainer; old-
       style differentiable functions are implemented as wrappers of the new-
       style differentiable functions.

    Attributes:
        ~FunctionNode.inputs: A tuple of the input
            :class:`~chainer.variable.VariableNode` objects.
        ~FunctionNode.outputs: A tuple of weak references to the output
            :class:`~chainer.variable.VariableNode` objects.
        ~FunctionNode.rank (int): An ordinal following the topological order
            of the computational graph.
        ~FunctionNode.stack: Stack trace retrieved at the forward computation.
            The stack trace is available only in the debug mode.

    .. versionadded:: 3.0.0

    """

    inputs = None
    outputs = None
    rank = 0
    stack = None
    _input_indexes_to_retain = None
    _output_indexes_to_retain = None
    _retained_output_data = None
    _local_function_hooks = None

    @property
    def local_function_hooks(self):
        """Ordered dictionary of registered function hooks.

        Contrary to ``chainer.thread_local.function_hooks``,
        which registers its elements to all functions,
        Function hooks in this property is specific to this function.

        """
        if self._local_function_hooks is None:
            self._local_function_hooks = collections.OrderedDict()
        return self._local_function_hooks

    @property
    def _n_local_function_hooks(self):
        return (0 if self._local_function_hooks is None
                else len(self._local_function_hooks))

    @property
    def label(self):
        """Short text that represents the function.

        The default implementation returns its type name.
        Each function should override it to give more information.

        """
        return self.__class__.__name__

    @property
    def output_data(self):
        """A tuple of the retained output arrays.

        This property is mainly used by :class:`Function`. Users basically do
        not have to use this property; use :meth:`get_retained_outputs`
        instead.

        """
        if self._retained_output_data is None:
            raise RuntimeError('retained output data is gone')
        out_data = [None] * len(self.outputs)
        for index, data in six.moves.zip(self._output_indexes_to_retain,
                                         self._retained_output_data):
            out_data[index] = data
        return tuple(out_data)

    @property
    def _impl_name(self):
        return self.__class__.__name__

    def __call__(self, *args, **kwargs):
        if self.__class__.__module__.startswith('chainer.'):
            msg = '''\
Chainer's built-in function class object ({}) which is derived from \
chainer.FunctionNode has been called as if it were a callable. \
Use FunctionNode.apply() method instead.
Furthermore, it's not recommended to use built-in function classes directly; \
use corresponding function aliases (those with snake_case name, such as \
F.convolution_nd) instead.\
'''.format(self.__class__.__name__)
        else:
            msg = '''\
A function class object ({}) which is derived from \
chainer.FunctionNode has been called as if it were a callable. \
Use apply() method instead.\
'''.format(self.__class__.__name__)

        raise RuntimeError(msg)

    def apply(self, inputs):
        """Computes output variables and grows the computational graph.

        Basic behavior is expressed in the documentation of
        :class:`FunctionNode`.

        .. note::

           If the :data:`~Variable.data` attribute of input variables exist on
           a GPU device, that device is made current before calling
           :meth:`forward`, so implementors do not need to take care of device
           selection in most cases.

        Args:
            inputs: Tuple of input variables. Each element can be either
                :class:`~chainer.Variable`, :class:`numpy.ndarray`,
                or :class:`cupy.ndarray`. If the element is an ndarray, it is
                automatically wrapped with :class:`~chainer.Variable`.

        Returns:
            A tuple of output :class:`~chainer.Variable` objects.

        """
        input_vars = [chainer.as_variable(x) for x in inputs]
        in_data = tuple([x.data for x in input_vars])
        requires_grad = any([x.requires_grad for x in input_vars])

        # Check for input array types
        if not chainer.is_arrays_compatible(in_data):
            raise ValueError(
                'incompatible array types are mixed in the forward input '
                '({}).\n'
                '{}'.format(
                    self.label,
                    ', '.join(str(type(x)) for x in in_data)))

        is_debug = chainer.is_debug()
        if is_debug:
            # Keep stack trace for debug
            self.stack = traceback.extract_stack()

        if configuration.config.type_check:
            self._check_data_type_forward(in_data)

        hooks = chainer.get_function_hooks()
        if self._n_local_function_hooks > 0:
            hooks = collections.OrderedDict(hooks)
            hooks.update(self.local_function_hooks)
        hooks = hooks.values()  # avoid six for performance

        for hook in hooks:
            hook.forward_preprocess(self, in_data)

        # Forward propagation
        with cuda.get_device_from_array(*in_data):
            self._input_indexes_to_retain = None
            self._output_indexes_to_retain = None
            outputs = self.forward(in_data)
<<<<<<< HEAD
            assert isinstance(outputs, tuple)
=======

        # Check for output array types
        if not isinstance(outputs, tuple):
            raise TypeError(
                'forward output must be a tuple ({})\n'
                'Actual: {}'.format(self.label, type(outputs)))

        if not chainer.is_arrays_compatible(outputs):
            raise ValueError(
                'incompatible array types are mixed in the forward output '
                '({}).\n'
                '{}'.format(
                    self.label,
                    ', '.join(str(type(x)) for x in outputs)))
>>>>>>> 99ddda34

        for hook in hooks:
            hook.forward_postprocess(self, in_data)

        if is_debug:
            # outputs must be a tuple of ndarrays
            if any(not isinstance(out, (numpy.ndarray, cuda.ndarray))
                   for out in outputs):
                raise RuntimeError(
                    'FunctionNode.forward() must return a tuple of ndarrays '
                    '(numpy.ndarray or cuda.ndarray).\n'
                    'Actual: tuple of {}'.format(
                        [type(out) for out in outputs]))

            # NaN check of output values
            if any(out.dtype.kind == 'f' and
                   cuda.get_array_module(out).isnan(out).any()
                   for out in outputs):
                raise RuntimeError(
                    'NaN is detected on forward computation of '
                    '{}'.format(self.label))

        ret = tuple([variable.Variable(y, requires_grad=requires_grad)
                     for y in outputs])

        if configuration.config.enable_backprop:
            # Topological ordering
            self.rank = max([x.rank for x in input_vars]) if input_vars else 0
            # Add backward edges
            for y in ret:
                y.creator_node = self
            self.inputs = tuple([x.node for x in input_vars])
            # Add forward edges (must be weak references)
            self.outputs = tuple([weakref.ref(y.node) for y in ret])

            if self._input_indexes_to_retain is not None:
                for index in self._input_indexes_to_retain:
                    input_vars[index].retain_data()

            if self._output_indexes_to_retain is not None:
                retained_data = []
                for index in self._output_indexes_to_retain:
                    ret[index].retain_data()
                    retained_data.append(outputs[index])
                self._retained_output_data = tuple(retained_data)

        return ret

    def _check_data_type_forward(self, in_data):
        in_type = type_check.get_light_types(in_data)
        try:
            with type_check.light_mode:
                self.check_type_forward(in_type)
            return
        except type_check.InvalidType:
            # Ignore errors on first run
            pass

        in_type = type_check.get_types(in_data, 'in_types', False)
        with type_check.get_function_check_context(self):
            self.check_type_forward(in_type)

    def check_type_forward(self, in_types):
        """Checks types of input data before forward propagation.

        This method is called before :meth:`forward` and validates the types of
        input variables using
        :ref:`the type checking utilities <type-check-utils>`.

        Args:
            in_types (~chainer.utils.type_check.TypeInfoTuple): The type
                information of input variables for :meth:`forward`.

        """
        pass

    def forward(self, inputs):
        """Computes the output arrays from the input arrays.

        It delegates the procedure to :meth:`forward_cpu` or
        :meth:`forward_gpu` by default. Which of them this method selects is
        determined by the type of input arrays. Implementations of
        :class:`FunctionNode` must implement either CPU/GPU methods or this
        method.

        Args:
            inputs: Tuple of input array(s).

        Returns:
            Tuple of output array(s).

        .. warning::

            Implementations of :class:`FunctionNode` must take care that the
            return value must be a tuple even if it returns only one array.

        """
        assert len(inputs) > 0
        if isinstance(inputs[0], cuda.ndarray):
            return self.forward_gpu(inputs)
        return self.forward_cpu(inputs)

    def forward_cpu(self, inputs):
        """Computes the output arrays from the input NumPy arrays.

        Args:
            inputs: Tuple of input :class:`numpy.ndarray` objects.

        Returns:
            Tuple of output arrays. Each element can be NumPy or CuPy arrays.

        .. warning::

            Implementation of :class:`FunctionNode` must take care that the
            return value must be a tuple even if it returns only one array.

        """
        raise NotImplementedError

    def forward_gpu(self, inputs):
        """Computes the output arrays from the input CuPy arrays.

        Args:
            inputs: Tuple of input :class:`cupy.ndarray` objects.

        Returns:
            Tuple of output arrays. Each element can be NumPy or CuPy arrays.

        .. warning::

            Implementation of :class:`FunctionNode` must take care that the
            return value must be a tuple even if it returns only one array.

        """
        raise NotImplementedError

    def retain_inputs(self, indexes):
        """Lets specified input variable nodes keep data arrays.

        By calling this method from :meth:`forward`, the function node can
        specify which inputs are required for backprop. The input variables
        with retained arrays can then be obtained by calling
        :meth:`get_retained_inputs` from inside :meth:`backward`.

        Unlike :class:`~chainer.Function`, the function node **DOES NOT** keep
        input
        arrays by default. If you want to keep some or all input arrays, do not
        forget to call this method.

        Note that **this method must not be called from the outside of**
        :meth:`forward`.

        Args:
            indexes (iterable of int): Indexes of input variables that the
                function will require for backprop.

        """
        self._input_indexes_to_retain = indexes

    def retain_outputs(self, indexes):
        """Lets specified output variable nodes keep data arrays.

        By calling this method from :meth:`forward`, the function node can
        specify which outputs are required for backprop. If this method is not
        called, no output variables will be marked to keep their data array at
        the point of returning from :meth:`apply`. The output variables with
        retained arrays can then be obtained by calling
        :meth:`get_retained_outputs` from inside :meth:`backward`.

        .. note::

           It is recommended to use this method if the function requires some
           or all output arrays in backprop. The function can also use output
           arrays just by keeping references to them directly, although it
           might affect the performance of later function applications on the
           output variables.

        Note that **this method must not be called from the outside of**
        :meth:`forward`.

        Args:
            indexes (iterable of int): Indexes of output variables that the
                function will require for backprop.

        """
        self._output_indexes_to_retain = indexes

    def backward(self, target_input_indexes, grad_outputs):
        """Computes gradients w.r.t.\\  specified inputs given output gradients.

        This method is used to compute one step of the backpropagation
        corresponding to the forward computation of this function node.
        Given the gradients w.r.t. output variables, this method computes the
        gradients w.r.t. specified input variables. Note that this method does
        not need to compute any input gradients not specified by
        ``target_input_indices``.

        Unlike :meth:`Function.backward() <chainer.Function.backward>`,
        gradients are given as  :class:`~chainer.Variable` objects and this
        method itself has to return input gradients as
        :class:`~chainer.Variable` objects. It enables the function node to
        return the input gradients with the full computational history, in
        which case it supports *differentiable backpropagation* or
        *higher-order differentiation*.

        The default implementation returns ``None`` s, which means the
        function is not differentiable.

        Args:
            target_input_indexes (tuple of int): Indices of the input variables
                w.r.t. which the gradients are required. It is guaranteed that
                this tuple contains at least one element.
            grad_outputs (tuple of :class:`~chainer.Variable`\\ s): Gradients
                w.r.t. the output variables.
                If the gradient w.r.t. an output variable is not
                given, the corresponding element is ``None``.

        Returns:
            Tuple of variables that represent the gradients w.r.t. specified
            input variables. The length of the tuple can be same as either
            ``len(target_input_indexes)`` or the number of inputs. In the
            latter case, the elements not specified by ``target_input_indexes``
            will be discarded.

        .. seealso::

           :meth:`backward_accumulate` provides an alternative interface that
           allows you to implement the backward computation fused with the
           gradient accumulation.

        """
        return (None,) * len(target_input_indexes)

    def backward_accumulate(self, target_input_indexes, grad_outputs,
                            grad_inputs):
        """Computes gradients w.r.t.\\  specified inputs and accumulates them.

        This method provides a way to fuse the backward computation and the
        gradient accumulations in the case that the multiple functions are
        applied to the same variable.

        Users have to override either of this method or :meth:`backward`.
        It is often simpler to implement :meth:`backward` and is recommended
        if you do not need to provide efficient gradient accumulation.

        Args:
            target_input_indexes (tuple of int): Indices of the input variables
                w.r.t. which the gradients are required. It is guaranteed that
                this tuple contains at least one element.
            grad_outputs (tuple of Variable): Gradients w.r.t. the output
                variables. If the gradient w.r.t. an output variable is not
                given, the corresponding element is ``None``.
            grad_inputs (tuple of Variable): Gradients w.r.t. the input
                variables specified by ``target_input_indexes``. These values
                are computed by other computation paths. If there is no
                gradient value existing for the variable, the corresponding
                element is ``None``. See also the note below.

        Returns:
            Tuple of variables that represent the gradients w.r.t. specified
            input variables. Unlike :meth:`backward`, the length of the tuple
            **must** be same as that of ``target_input_indices``.

        .. note::

           When the same variable is passed to the multiple input arguments of
           a function, only the first position of ``grad_inputs`` corresponding
           to these input arguments may contain the gradient variable
           corresponding to that input variable, and other entries are set to
           ``None``. This is an implementation-detail convention to avoid the
           complication of correctly accumulating gradients in such a case.
           This behavior might be changed in a future version.

        """
        assert isinstance(target_input_indexes, tuple)
        assert isinstance(grad_outputs, tuple)
        assert isinstance(grad_inputs, tuple)

        # The default implementation uses backward(). You can override this
        # method without using backward().
        gxs = self.backward(target_input_indexes, grad_outputs)

        len_gxs = len(gxs)
        if len_gxs == len(self.inputs):
            gxs = tuple([gxs[i] for i in target_input_indexes])
        elif len_gxs != len(target_input_indexes):
            raise ValueError(
                'number of gradients returned by %s (%s) is incorrect.'
                % (self._impl_name, self.label))

        return tuple([gx if g_input is None else
                      g_input if gx is None else
                      gx + g_input
                      for gx, g_input in six.moves.zip(gxs, grad_inputs)])

    def get_retained_inputs(self):
        """Returns a tuple of retained input variables.

        This method is used to retrieve the input variables retained in
        :meth:`forward`.

        Returns:
            A tuple of retained input variables.

        """
        inputs = self.inputs
        return tuple([inputs[index].get_variable()
                      for index in self._input_indexes_to_retain])

    def get_retained_outputs(self):
        """Returns a tuple of retained output variables.

        This method is used to retrieve the output variables retained in
        :meth:`forward`.

        Returns:
            A tuple of retained output variables.

        .. note::

           This method does a tricky thing to support the case of an output
           node garbage-collected before this method is called; in this case,
           this method creates a fresh variable node that acts as an output
           node of the function node.

        """
        ret = []
        outputs = self.outputs

        new_outputs = list(outputs)
        outputs_modified = False
        for index, data in six.moves.zip(self._output_indexes_to_retain,
                                         self._retained_output_data):
            output = outputs[index]()
            if output is None:
                # The output node is garbage collected, so create a fresh
                # Variable object.
                output_var = variable.Variable(data)
                output_var.creator_node = self
                new_outputs[index] = weakref.ref(output_var)
                outputs_modified = True
            else:
                output_var = output.get_variable()
            ret.append(output_var)

        if outputs_modified:
            self.outputs = tuple(new_outputs)

        return tuple(ret)

    def unchain(self):
        """Purges in/out nodes and this function node itself from the graph."""
        for y in self.outputs:
            y_ref = y()
            if y_ref is not None:
                y_ref.unchain()
        self.inputs = None

    def add_hook(self, hook, name=None):
        """Registers a function hook.

        Args:
            hook (~chainer.FunctionHook): Function hook to be
                registered.
            name (str): Name of the function hook. The name must be unique
                among function hooks registered to this function. If ``None``,
                the default name of the function hook is used.

        """
        if not isinstance(hook, function_hook.FunctionHook):
            raise TypeError('Hook must be of type FunctionHook')
        if name is None:
            name = hook.name
        hooks = self.local_function_hooks
        if name in hooks:
            raise KeyError('Hook %s already exists' % name)
        hooks[name] = hook
        hook.added(function=self)

    def delete_hook(self, name):
        """Unregisters the function hook.

        Args:
            name (str): The name of the function hook to be unregistered.

        """
        if name in self.local_function_hooks:
            self.local_function_hooks[name].deleted(function=self)
            del self.local_function_hooks[name]
        else:
            raise KeyError('Hook %s does not exist' % name)


def grad(outputs, inputs, grad_outputs=None, grad_inputs=None, set_grad=False,
         retain_grad=False, enable_double_backprop=False, loss_scale=None):
    """Computes the gradient of output variables w.r.t.\\  the input variables.

    This function implements the backpropagation algorithm. While
    :meth:`Variable.backward` also implements backprop, this function selects
    the smallest paths in the computational graph needed to compute the
    gradients w.r.t. inputs. The error is backpropagated only through these
    selected paths, which may reduce the overall computational cost.

    This function also differs from :meth:`Variable.backward` in the way to
    return the gradients; it directly returns the gradient variables as a list
    instead of setting gradients to the :attr:`Variable.grad_var` attribute of
    the original variable. It means users do not need to clear the gradient
    w.r.t. each variable before computing the gradient using this function.
    If ``set_grad`` option is set to ``True``, the computed gradient is also
    stored in the :attr:`Variable.grad_var` attribute of each variable, in
    which case any original value of :attr:`Variable.grad_var` will be updated
    even if it had already been set.

    Args:
        outputs (tuple or list of :class:`~chainer.Variable`):
            A sequence of output variables from which backprop starts.
        inputs (tuple or list of :class:`~chainer.Variable`):
            A sequence of input variables each of which this function computes
            the gradient w.r.t.
        grad_outputs (tuple or list of :class:`~chainer.Variable` or None):
            A sequence of variables that gives the initial value of each output
            gradient.
            If an element is set to ``None``, an array filled with 1 is used.
            If this argument itself is ``None``, it is treated as a sequence of
            ``None``\\ s.
        grad_inputs (tuple or list of :class:`~chainer.Variable` or None):
            A sequence of variables that gives the initial value of each input
            gradient. The gradients computed by the backprop
            algorithm are accumulated to them (not in-place). If an element
            is set to ``None``, the gradient is not accumulated to this value.
            If this argument itself is ``None``, it is treated as a sequence of
            ``None``\\ s.
        set_grad (bool): If it is ``True``, the :attr:`Variable.grad_var`
            attribute of each input variable is set to the corresponding
            computed gradient variable.
        retain_grad (bool): If it is ``True``, the gradients w.r.t. all the
            intermediate variables are stored in the :attr:`Variable.grad_var`
            attribute. In this case, the ``set_grad`` option is ignored.
        enable_double_backprop (bool): If it is ``True``, the computed
            gradients can be further backpropagated. Enabling it may increase
            the memory consumption (and possibly the computational time) to
            remember the intermediate gradient values for the second
            backpropagation.
        loss_scale (float): Loss scaling factor. Loss scaling is a usefull
            technique to mitigate vanishing gradient issue that tends to happen
            when low precision data type like float16 is used during training.
            If you set loss scaling factor, gradients of loss values are to be
            multiplied by the factor before backprop starts. The factor is
            propagated to whole gradients in a computational graph along the
            backprop. The gradients of parameters are divided by the factor
            just before the parameters are to be updated.

    Returns:
        A list of gradient variables w.r.t. the inputs.

    """
    if not isinstance(outputs, (tuple, list)):
        raise TypeError(
            'outputs must be a tuple or a list, not {}.'.format(type(outputs)))
    if not isinstance(inputs, (tuple, list)):
        raise TypeError(
            'inputs must be a tuple or a list, not {}.'.format(type(inputs)))
    if not (grad_outputs is None or isinstance(grad_outputs, (tuple, list))):
        raise TypeError(
            'grad_outputs must be a tuple or a list or None, not {}.'.format(
                type(grad_outputs)))
    if not (grad_inputs is None or isinstance(grad_inputs, (tuple, list))):
        raise TypeError(
            'grad_inputs must be a tuple or a list or None, not {}.'.format(
                type(grad_inputs)))
    # The implementation consists of three steps.

    # 1. Backward enumeration: all the nodes reachable backward from the output
    #    nodes are enumerated. The forward direction links are collected in
    #    this step. Note that the variable nodes whose requires_grad is false
    #    are ignored and their creators are not searched.
    candidate_funcs = [v.creator_node for v in outputs
                       if v.creator_node is not None]
    visited_funcs = set()
    forward_graph = collections.defaultdict(list)
    while candidate_funcs:
        func = candidate_funcs.pop()
        if func in visited_funcs:
            continue
        visited_funcs.add(func)
        for x in func.inputs:
            if not x.requires_grad:
                continue
            forward_graph[x].append(func)
            creator = x.creator_node
            if creator is not None and creator not in visited_funcs:
                candidate_funcs.append(creator)

    # 2. Forward enumeration: all the nodes in the subgraph reachable from the
    #    input nodes are enumerated. The extracted (sub-)subgraph is the union
    #    of all paths that backpropagation will visit.
    candidate_vars = [x.node for x in inputs]
    visited_funcs = set()
    grad_required = set()
    while candidate_vars:
        x = candidate_vars.pop()
        grad_required.add(x)
        for func in forward_graph[x]:
            if func in visited_funcs:
                continue
            visited_funcs.add(func)
            for y_ref in func.outputs:
                y = y_ref()
                if y is not None and y in forward_graph:
                    candidate_vars.append(y)

    # 3. Backpropagation: the backpropagation is executed along the
    #    (sub-)subgraph. It uses the topological order of the subgraph which is
    #    induced by the reversed order of function applications ("rank").
    grads = {}  # mapping from variable nodes to their gradients

    # Initialize the gradient mapping.
    if grad_outputs is None:
        grad_outputs = (None,) * len(outputs)
    for y, gy in zip(outputs, grad_outputs):
        if gy is None:
            with cuda.get_device_from_array(y.data) as device:
                if device is cuda.DummyDevice:
                    gy_data = numpy.ones_like(y.data)
                else:
                    gy_data = cuda.cupy.ones_like(y.data)
                gy = variable.Variable(gy_data, requires_grad=False)
            if loss_scale is not None:
                gy.data *= loss_scale
        grads[y.node] = gy

    if grad_inputs is not None:
        for x, gx in zip(inputs, grad_inputs):
            if gx is not None:
                grads[x.node] = gx

    # Backprop implementation. It edits grads which will only contain the
    # gradients w.r.t. the inputs.
    with chainer.using_config('enable_backprop', enable_double_backprop):
        _backprop(outputs, inputs, grad_required, retain_grad, grads,
                  loss_scale)

    # Extract the gradients w.r.t. the inputs and return them.
    ret = [grads.get(x.node, None) for x in inputs]
    if set_grad:
        for x, gx in zip(inputs, ret):
            x.grad_var = gx

    return ret


def _backprop(outputs, inputs, grad_required, retain_grad, grads, loss_scale):
    candidate_funcs, push_candidate, pop_candidate = _get_ordered_func_heap()

    for y in outputs:
        creator = y.creator_node
        if creator is not None:
            push_candidate(creator)

    input_nodes = set(x.node for x in inputs)

    while candidate_funcs:
        func = pop_candidate()

        # Collect the gradients w.r.t. the outputs
        gys = []
        for y_ref in func.outputs:
            y = y_ref()
            if y is None:
                # output is not a part of the selected subgraph and has already
                # been released.
                gys.append(None)
                continue
            gys.append(grads.get(y, None))
        gys = tuple(gys)

        # Collect the gradients w.r.t. the inputs
        #
        # Note (Tokui): when the same variable is passed multiple times as
        # inputs in the same function (e.g. an expression like f(x, x)), the
        # current implementation passes None as the current gradient w.r.t.
        # such an input except for the first one (i.e., it builds gxs like
        # (gx, None) where gx is the current gradient w.r.t. x).
        gxs = []
        input_indexes = []
        selected_inputs = set()
        for i, x in enumerate(func.inputs):
            if x not in grad_required:
                continue
            input_indexes.append(i)
            if x in selected_inputs:
                gxs.append(None)
            else:
                gxs.append(grads.get(x, None))
                selected_inputs.add(x)
        gxs = tuple(gxs)
        input_indexes = tuple(input_indexes)

        if not input_indexes:
            continue

        # Do backward
        new_gxs = func.backward_accumulate(input_indexes, gys, gxs)

        # Delete output gradients that are not required to return
        for y_ref in func.outputs:
            y = y_ref()
            if y is not None and y in grads and y not in input_nodes:
                del grads[y]

        # Update grads
        selected_inputs = set()
        for i, g in zip(input_indexes, new_gxs):
            if g is None:
                continue

            node = func.inputs[i]
            if node in selected_inputs:
                # Accumulate the duplicated gradients here
                cur_gx = grads.get(node, None)
                if cur_gx is not None:
                    g = g + cur_gx
            else:
                selected_inputs.add(node)

            grads[node] = g

            if retain_grad:
                v = node.get_variable_or_none()
                if v is not None:
                    v.grad_var = g
                    v._loss_scale = loss_scale

            creator = node.creator_node
            if creator is not None:
                push_candidate(creator)


def _get_ordered_func_heap():
    heap = []
    visited_funcs = set()

    def push_heap(func):
        if func not in visited_funcs:
            # Negate since heapq is min-heap
            # The second element is used to make each item unique
            ordered_func = -func.rank, len(visited_funcs), func
            visited_funcs.add(func)
            heapq.heappush(heap, ordered_func)

    def pop_heap():
        _, _, func = heapq.heappop(heap)
        return func

    return heap, push_heap, pop_heap<|MERGE_RESOLUTION|>--- conflicted
+++ resolved
@@ -253,9 +253,7 @@
             self._input_indexes_to_retain = None
             self._output_indexes_to_retain = None
             outputs = self.forward(in_data)
-<<<<<<< HEAD
             assert isinstance(outputs, tuple)
-=======
 
         # Check for output array types
         if not isinstance(outputs, tuple):
@@ -270,7 +268,6 @@
                 '{}'.format(
                     self.label,
                     ', '.join(str(type(x)) for x in outputs)))
->>>>>>> 99ddda34
 
         for hook in hooks:
             hook.forward_postprocess(self, in_data)

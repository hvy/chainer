--- conflicted
+++ resolved
@@ -710,20 +710,14 @@
             ys = _as_tuple(ys)
             ys_data = tuple([None if y is None else y.array for y in ys])
             if xp is chainerx:
-<<<<<<< HEAD
-                ys_data = tuple([y.as_grad_stopped() for y in ys_data])
+                ys_data = tuple([
+                    None if y is None else y.as_grad_stopped()
+                    for y in ys_data])
 
             if not self.is_immutable_params:
                 for i, param in enumerate(params):
                     param.array = casted_data[j + i]
 
-=======
-                ys_data = tuple([
-                    None if y is None else y.as_grad_stopped()
-                    for y in ys_data])
-            for param, data in six.moves.zip(params, casted_data):
-                param.data = data
->>>>>>> 490d27a7
             return ys_data
 
         gx, = numerical_grad(

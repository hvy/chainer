--- conflicted
+++ resolved
@@ -105,17 +105,10 @@
 
         if hp.amsgrad:
             vhat = self.state['vhat']
-<<<<<<< HEAD
-            np.maximum(vhat, v, out=vhat)
-        else:
-            vhat = v
-        param.data -= hp.eta * (self.lr * m / (np.sqrt(vhat) + hp.eps) +
-=======
             numpy.maximum(vhat, v, out=vhat)
         else:
             vhat = v
         param.data -= hp.eta * (self.lr * m / (numpy.sqrt(vhat) + hp.eps) +
->>>>>>> ac52a685
                                 hp.weight_decay_rate * param.data)
 
     def update_core_gpu(self, param):

--- conflicted
+++ resolved
@@ -1053,21 +1053,10 @@
                             yield gx_elem
 
                 for gx in iter_gxs(in_grad.values()):
-<<<<<<< HEAD
                     if chainer.backends.contains_nan(gx.data):
                         raise RuntimeError(
                             'NaN is detected on backward computation of '
                             '{}'.format(func.label))
-=======
-                    gx_data = gx.data
-                    if gx_data.dtype.kind == 'f':
-                        with cuda.get_device_from_array(gx_data):
-                            xp = cuda.get_array_module(gx_data)
-                            if xp.isnan(gx_data).any():
-                                raise RuntimeError(
-                                    'NaN is detected on backward computation '
-                                    'of {}'.format(func.label))
->>>>>>> c887dca8
 
             for y, gy in six.moves.zip(outputs, out_grad):
                 if y is not None and y is not self.node:

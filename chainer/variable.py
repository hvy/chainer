--- conflicted
+++ resolved
@@ -1152,22 +1152,7 @@
         if self._has_chainerx_array:
             return
 
-<<<<<<< HEAD
-        # TODO(hvy): Reconsider this possibly invalid state.
-        if self.array is None and self.grad is not None:
-            raise RuntimeError(
-                'A variable without data but with a gradient cannot be '
-                'transferred to a ChainerX device.')
-
         self.to_device(
-=======
-        if not allow_unchaining and self.creator is not None:
-            raise RuntimeError(
-                'A variable with a creator cannot be converted into ChainerX '
-                'array')
-
-        self._to_device(
->>>>>>> 5118e60e
             backend.ChainerxDevice.from_fallback_device(self.device),
             allow_unchain=allow_unchain)
 

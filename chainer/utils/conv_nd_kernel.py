import functools
import six

<<<<<<< HEAD
import chainer
=======

#
# Helpers

def identity(x):
    return x
>>>>>>> 70149b48


def mulexp(xs, init=None):
    if init is not None:
        return functools.reduce('{} * {}'.format, xs, init)
    else:
        return functools.reduce('{} * {}'.format, xs)


def andexp(xs, init=None):
    if init is not None:
        return functools.reduce('{} && {}'.format, xs, init)
    else:
        return functools.reduce('{} && {}'.format, xs)


def muladdexp(xs, ys, init=None):
    def aux(exp, arg):
        x, y = arg
        return '({} + {} * {})'.format(y, x, exp)
    if init is not None:
        return functools.reduce(aux, zip(xs, ys), init)
    else:
        return functools.reduce(aux, zip(xs, ys))


def _succ_sublists(xs):
    # Returns successive sublists of xs.
    return [xs[i:] for i in six.moves.range(len(xs))]


def vars(prefix, n):
    return ['{}_{}'.format(prefix, i) for i in six.moves.range(n)]


<<<<<<< HEAD
class _Writer(object):

    def __init__(self):
        self._indent = 0
        self._lines = []

    def write(self, line, indent=None):
        if indent == 'dec' or indent == 'decinc':
            self._indent -= 1
        self._lines.append('  ' * self._indent + line)
        if indent == 'inc' or indent == 'decinc':
            self._indent += 1
=======
def writer():
    _indent = [0]
    _lines = []
>>>>>>> 70149b48

    def get(self):
        return '\n'.join(self._lines)


#
# im2col

class Im2colNDKernel(object):

<<<<<<< HEAD
    def _in_params(self, ds, outs, ks, ss, ps):
=======
    def __init__(self, ndim):
        self.ndim = ndim
        self.ds = vars('d', ndim)
        self.outs = vars('out', ndim)
        self.ks = vars('k', ndim)
        self.ss = vars('s', ndim)
        self.ps = vars('p', ndim)

    def _in_params(self):
>>>>>>> 70149b48
        # 2D: raw T img, int32 d_0, int32 d_1, int32 out_0, int32 out_1,
        #     int32 k_0, int32 k_1, int32 s_0, int32 s_1, int32 p_0, int32 p_1
        def aux(x):
            return 'int32 {}'.format(x)
        return ', '.join(['raw T img'] + map(aux, ds + outs + ks + ss + ps))

    def _out_params(self):
        return 'T col'

    def _compile_c0(self, outs, ks):
        # 2D: int c0 = i / (k_0 * k_1 * out_0 * out_1)
        return ['int c0 = i / ({});'.format(mulexp(ks + outs))]

    def _compile_kx(self, ndim, outs, ks):
        # 2D: int kx_0 = i / (k_1 * out_0 * out_1) % k_0;
        #     int kx_1 = i / (out_0 * out_1) % k_1;
        def aux(kx, xs):
            head = xs[0]
            tail = xs[1:] + outs
            if tail:
                return 'int {} = i / ({}) % {};'.format(kx, mulexp(tail), head)
            else:
                return 'int {} = i % {};'.format(kx, head)
<<<<<<< HEAD
        kxs = _vars('kx', ndim)
        kx_decls = map(aux, kxs, _succ_sublists(ks))
=======
        kxs = vars('kx', self.ndim)
        kx_decls = map(aux, kxs, maplist(identity, self.ks))
>>>>>>> 70149b48
        return kx_decls, kxs

    def _compile_out_x(self, ndim, outs):
        # 2D: int out_x0 = i / (out_1) % out_0;
        #     int out_x1 = i % out_1;
        def aux(out_x, xs):
            head = xs[0]
            tail = xs[1:]
            if tail:
                return 'int {} = i / ({}) % {};'.format(
                    out_x, mulexp(tail), head)
            else:
                return 'int {} = i % {};'.format(out_x, head)
<<<<<<< HEAD
        out_xs = _vars('out_x', ndim)
        out_x_decls = map(aux, out_xs, _succ_sublists(outs))
=======
        out_xs = vars('out_x', self.ndim)
        out_x_decls = map(aux, out_xs, maplist(identity, self.outs))
>>>>>>> 70149b48
        return out_x_decls, out_xs

    def _compile_main(self, ndim, ds, ks, ss, ps, kxs, out_xs):
        # 2D: int in_0 = kx_0 + out_x_0 * s_0 - p_0;
        #     int in_1 = kx_1 + out_x_1 * s_1 - p_1;
        #     if (0 <= in_0 && in_0 < d_0 && 0 <= in_1 && in_1 < d_1) {
        #       int idx_0 = in_0 + d_0 * c0;
        #       int idx_1 = in_1 + d_1 * idx_0;
        #       col = img[idx_1];
        #     } else {
        #       col = (T)0;
        #     }
<<<<<<< HEAD
        w = _Writer()

        ins = _vars('in', ndim)
        for (_in, kx, out_x, s, p) in zip(ins, kxs, out_xs, ss, ps):
            w.write(
                'int {} = {} + {} * {} - {};'.format(_in, kx, out_x, s, p))
=======
        def in_aux(_in, kx, out_x, s, p):
            return 'int {} = {} + {} * {} - {};'.format(_in, kx, out_x, s, p)
        ins = vars('in', self.ndim)
        in_decls = map(in_aux, ins, kxs, out_xs, self.ss, self.ps)
>>>>>>> 70149b48

        def rel_aux(_in, d):
            return '0 <= {} && {} < {}'.format(_in, _in, d)
        w.write(
            'if ({}) {{'.format(andexp(map(rel_aux, ins, ds))), indent='inc')

        idxs = _vars('idx', ndim)
        idx0s = ['c0'] + idxs[:-1]
        for (idx, _in, d, idx0) in zip(idxs, ins, ds, idx0s):
            w.write('int {} = {} + {} * {};'.format(idx, _in, d, idx0))

        w.write('col = img[{}];'.format(idxs[-1]))
        w.write('} else {', indent='decinc')
        w.write('col = (T)0;')
        w.write('}', indent='dec')

        return [w.get()]

    def _operation(self, ndim, ds, outs, ks, ss, ps):
        c0 = self._compile_c0(outs, ks)
        kx, kxs = self._compile_kx(ndim, outs, ks)
        out_x, out_xs = self._compile_out_x(ndim, outs)
        main = self._compile_main(ndim, ds, ks, ss, ps, kxs, out_xs)
        return '\n'.join(c0 + kx + out_x + main)

    @chainer.cuda.memoize()
    def generate(self, ndim):
        ds = _vars('d', ndim)
        outs = _vars('out', ndim)
        ks = _vars('k', ndim)
        ss = _vars('s', ndim)
        ps = _vars('p', ndim)

        in_params = self._in_params(ds, outs, ks, ss, ps)
        out_params = self._out_params()
        operation = self._operation(ndim, ds, outs, ks, ss, ps)
        name = name = 'im2col_{}d'.format(ndim)
        return in_params, out_params, operation, name


#
# col2im

class Col2imNDKernel(object):

<<<<<<< HEAD
    def _in_params(self, ds, outs, ks, ss, ps):
=======
    def __init__(self, ndim):
        self.ndim = ndim
        self.ds = vars('d', ndim)
        self.outs = vars('out', ndim)
        self.ks = vars('k', ndim)
        self.ss = vars('s', ndim)
        self.ps = vars('p', ndim)

    def _in_params(self):
>>>>>>> 70149b48
        # 2D: raw T col, int32 d_0, int32 d_1, int32 out_0, int32 out_1,
        #     int32 k_0, int32 k_1, int32 s_0, int32 s_1, int32 p_0, int32 p_1
        def aux(x):
            return 'int32 {}'.format(x)
        return ', '.join(['raw T col'] + map(aux, ds + outs + ks + ss + ps))

    def _out_params(self):
        return 'T img'

    def _compile_c0(self, ds):
        # 2D: int c0 = i / (d_0 * d_1);
        return ['int c0 = i / ({});'.format(mulexp(ds))]

    def _compile_x(self, ndim, ds, ps):
        # 2D: int x_0 = i / (d_1) % d_0 + p_0;
        #     int x_1 = i % d_1 + p_1;
        def aux(x, ds, p):
            head = ds[0]
            tail = ds[1:]
            if tail:
                return 'int {} = i / ({}) % {} + {};'.format(
                    x, mulexp(tail), head, p)
            else:
                return 'int {} = i % {} + {};'.format(x, head, p)
<<<<<<< HEAD
        xs = _vars('x', ndim)
        x_decls = map(aux, xs, _succ_sublists(ds), ps)
=======
        xs = vars('x', self.ndim)
        x_decls = map(aux, xs, maplist(identity, self.ds), self.ps)
>>>>>>> 70149b48
        return x_decls, xs

    def _compile_loop(self, ndim, outs, ks, ss, xs):
        # 2D: int out_x0_0 = max(0,     (x_0 - k_0 + s_0) / s_0);
        #     int out_x1_0 = min(out_0, (x_0       + s_0) / s_0);
        #     int out_x0_1 = max(0,     (x_1 - k_1 + s_1) / s_1);
        #     int out_x1_1 = min(out_1, (x_1       + s_1) / s_1);
        #     ... Before-part here ...
        #     for (int out_x_0 = out_x0_0; out_x_0 < out_x1_0; ++out_x_0) {
        #       int kx_0 = x_0 - out_x_0 * s_0 + k_0 * c0;
        #       for (int out_x_1 = out_x0_1; out_x_1 < out_x1_1; ++out_x_1) {
        #         int kx_1 = x_1 - out_x_1 * s_1 + k_1 * kx_0;
        #         ... Main-part here ...
        #       }
        #     }
        #     ... After-part here ...
        def aux(out_x0, out_x1, out, x, k, s):
            return [
                'int {} = max(0, ({} - {} + {}) / {});'.format(
                    out_x0, x, k, s, s),
                'int {} = min({}, ({} + {}) / {});'.format(
                    out_x1, out, x, s, s)]
<<<<<<< HEAD
        out_x0s = _vars('out_x0', ndim)
        out_x1s = _vars('out_x1', ndim)
        bounds = sum(map(aux, out_x0s, out_x1s, outs, xs, ks, ss), [])

        def _loop_main(main, ndim, ks, ss):
            w = _Writer()

            # Loop openings.
            out_xs = _vars('out_x', ndim)
            kxs = _vars('kx', ndim)
=======
        out_x0s = vars('out_x0', self.ndim)
        out_x1s = vars('out_x1', self.ndim)
        bounds = sum(map(
            aux, out_x0s, out_x1s, self.outs, xs, self.ks, self.ss), [])

        def _loop_main(main):
            w = writer()

            # Loop openings.
            out_xs = vars('out_x', self.ndim)
            kxs = vars('kx', self.ndim)
>>>>>>> 70149b48
            kxs1 = ['c0'] + kxs[:-1]
            for (out_x, out_x0, out_x1, kx, s, x, k, kx1) in zip(
                    out_xs, out_x0s, out_x1s, kxs, ss, xs, ks, kxs1):
                w.write('for (int {} = {}; {} < {}; ++{}) {{'.format(
                    out_x, out_x0, out_x, out_x1, out_x), indent='inc')
                w.write('int {} = {} - {} * {} + {} * {};'.format(
                    kx, x, out_x, s, k, kx1))

            # Main-part.
            kx = kxs[-1]
            for l in main(kx, out_xs).split('\n'):
                w.write(l)

            # Loop closings.
            for _ in out_xs:
                w.write('}', indent='dec')

            return [w.get()]

        return bounds, _loop_main

    def _compile_procedure(self, outs, xs):
        # 2D: val = val + col[(out_x_1 + out_1 * (out_x_0 + out_0 * kx_1))];
        def _main(kx, out_xs):
            index = muladdexp(outs, out_xs, kx)
            return 'val = val + col[{}];'.format(index)
        before = ['T val = 0;']
        after = ['img = val;']
        return before, _main, after

    def _operation(self, ndim, ds, outs, ks, ss, ps):
        c0 = self._compile_c0(ds)
        x, xs = self._compile_x(ndim, ds, ps)
        loop_bounds, loop_main = self._compile_loop(ndim, outs, ks, ss, xs)
        before, main, after = self._compile_procedure(outs, xs)
        return '\n'.join(
            c0 + x + loop_bounds + before + loop_main(
                main, ndim, ks, ss) + after)

    @chainer.cuda.memoize()
    def generate(self, ndim):
        ds = _vars('d', ndim)
        outs = _vars('out', ndim)
        ks = _vars('k', ndim)
        ss = _vars('s', ndim)
        ps = _vars('p', ndim)

        in_params = self._in_params(ds, outs, ks, ss, ps)
        out_params = self._out_params()
        operation = self._operation(ndim, ds, outs, ks, ss, ps)
        name = 'col2im_{}d'.format(ndim)
        return in_params, out_params, operation, name<|MERGE_RESOLUTION|>--- conflicted
+++ resolved
@@ -1,16 +1,13 @@
 import functools
 import six
 
-<<<<<<< HEAD
 import chainer
-=======
 
 #
 # Helpers
 
 def identity(x):
     return x
->>>>>>> 70149b48
 
 
 def mulexp(xs, init=None):
@@ -46,7 +43,6 @@
     return ['{}_{}'.format(prefix, i) for i in six.moves.range(n)]
 
 
-<<<<<<< HEAD
 class _Writer(object):
 
     def __init__(self):
@@ -59,14 +55,16 @@
         self._lines.append('  ' * self._indent + line)
         if indent == 'inc' or indent == 'decinc':
             self._indent += 1
-=======
+
+    def get(self):
+        return '\n'.join(self._lines)
+
+"""
 def writer():
     _indent = [0]
     _lines = []
->>>>>>> 70149b48
-
-    def get(self):
-        return '\n'.join(self._lines)
+"""
+
 
 
 #
@@ -74,9 +72,7 @@
 
 class Im2colNDKernel(object):
 
-<<<<<<< HEAD
-    def _in_params(self, ds, outs, ks, ss, ps):
-=======
+    """
     def __init__(self, ndim):
         self.ndim = ndim
         self.ds = vars('d', ndim)
@@ -84,9 +80,9 @@
         self.ks = vars('k', ndim)
         self.ss = vars('s', ndim)
         self.ps = vars('p', ndim)
-
-    def _in_params(self):
->>>>>>> 70149b48
+    """
+
+    def _in_params(self, ds, outs, ks, ss, ps):
         # 2D: raw T img, int32 d_0, int32 d_1, int32 out_0, int32 out_1,
         #     int32 k_0, int32 k_1, int32 s_0, int32 s_1, int32 p_0, int32 p_1
         def aux(x):
@@ -110,13 +106,10 @@
                 return 'int {} = i / ({}) % {};'.format(kx, mulexp(tail), head)
             else:
                 return 'int {} = i % {};'.format(kx, head)
-<<<<<<< HEAD
+
         kxs = _vars('kx', ndim)
         kx_decls = map(aux, kxs, _succ_sublists(ks))
-=======
-        kxs = vars('kx', self.ndim)
-        kx_decls = map(aux, kxs, maplist(identity, self.ks))
->>>>>>> 70149b48
+
         return kx_decls, kxs
 
     def _compile_out_x(self, ndim, outs):
@@ -130,13 +123,9 @@
                     out_x, mulexp(tail), head)
             else:
                 return 'int {} = i % {};'.format(out_x, head)
-<<<<<<< HEAD
+
         out_xs = _vars('out_x', ndim)
         out_x_decls = map(aux, out_xs, _succ_sublists(outs))
-=======
-        out_xs = vars('out_x', self.ndim)
-        out_x_decls = map(aux, out_xs, maplist(identity, self.outs))
->>>>>>> 70149b48
         return out_x_decls, out_xs
 
     def _compile_main(self, ndim, ds, ks, ss, ps, kxs, out_xs):
@@ -149,19 +138,12 @@
         #     } else {
         #       col = (T)0;
         #     }
-<<<<<<< HEAD
         w = _Writer()
 
         ins = _vars('in', ndim)
         for (_in, kx, out_x, s, p) in zip(ins, kxs, out_xs, ss, ps):
             w.write(
                 'int {} = {} + {} * {} - {};'.format(_in, kx, out_x, s, p))
-=======
-        def in_aux(_in, kx, out_x, s, p):
-            return 'int {} = {} + {} * {} - {};'.format(_in, kx, out_x, s, p)
-        ins = vars('in', self.ndim)
-        in_decls = map(in_aux, ins, kxs, out_xs, self.ss, self.ps)
->>>>>>> 70149b48
 
         def rel_aux(_in, d):
             return '0 <= {} && {} < {}'.format(_in, _in, d)
@@ -207,9 +189,7 @@
 
 class Col2imNDKernel(object):
 
-<<<<<<< HEAD
-    def _in_params(self, ds, outs, ks, ss, ps):
-=======
+    """
     def __init__(self, ndim):
         self.ndim = ndim
         self.ds = vars('d', ndim)
@@ -217,9 +197,9 @@
         self.ks = vars('k', ndim)
         self.ss = vars('s', ndim)
         self.ps = vars('p', ndim)
-
-    def _in_params(self):
->>>>>>> 70149b48
+    """
+
+    def _in_params(self, ds, outs, ks, ss, ps):
         # 2D: raw T col, int32 d_0, int32 d_1, int32 out_0, int32 out_1,
         #     int32 k_0, int32 k_1, int32 s_0, int32 s_1, int32 p_0, int32 p_1
         def aux(x):
@@ -244,13 +224,8 @@
                     x, mulexp(tail), head, p)
             else:
                 return 'int {} = i % {} + {};'.format(x, head, p)
-<<<<<<< HEAD
         xs = _vars('x', ndim)
         x_decls = map(aux, xs, _succ_sublists(ds), ps)
-=======
-        xs = vars('x', self.ndim)
-        x_decls = map(aux, xs, maplist(identity, self.ds), self.ps)
->>>>>>> 70149b48
         return x_decls, xs
 
     def _compile_loop(self, ndim, outs, ks, ss, xs):
@@ -273,7 +248,6 @@
                     out_x0, x, k, s, s),
                 'int {} = min({}, ({} + {}) / {});'.format(
                     out_x1, out, x, s, s)]
-<<<<<<< HEAD
         out_x0s = _vars('out_x0', ndim)
         out_x1s = _vars('out_x1', ndim)
         bounds = sum(map(aux, out_x0s, out_x1s, outs, xs, ks, ss), [])
@@ -284,19 +258,6 @@
             # Loop openings.
             out_xs = _vars('out_x', ndim)
             kxs = _vars('kx', ndim)
-=======
-        out_x0s = vars('out_x0', self.ndim)
-        out_x1s = vars('out_x1', self.ndim)
-        bounds = sum(map(
-            aux, out_x0s, out_x1s, self.outs, xs, self.ks, self.ss), [])
-
-        def _loop_main(main):
-            w = writer()
-
-            # Loop openings.
-            out_xs = vars('out_x', self.ndim)
-            kxs = vars('kx', self.ndim)
->>>>>>> 70149b48
             kxs1 = ['c0'] + kxs[:-1]
             for (out_x, out_x0, out_x1, kx, s, x, k, kx1) in zip(
                     out_xs, out_x0s, out_x1s, kxs, ss, xs, ks, kxs1):

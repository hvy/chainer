--- conflicted
+++ resolved
@@ -1,12 +1,9 @@
 """Collection of distribution implementations."""
 
 from chainer.distributions.bernoulli import Bernoulli  # NOQA
-<<<<<<< HEAD
-from chainer.distributions.dirichlet import Dirichlet  # NOQA
-=======
 from chainer.distributions.beta import Beta  # NOQA
 from chainer.distributions.categorical import Categorical  # NOQA
->>>>>>> 8d5b2cd3
+from chainer.distributions.dirichlet import Dirichlet  # NOQA
 from chainer.distributions.laplace import Laplace  # NOQA
 from chainer.distributions.log_normal import LogNormal  # NOQA
 from chainer.distributions.multivariate_normal import MultivariateNormal  # NOQA

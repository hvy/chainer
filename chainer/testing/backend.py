--- conflicted
+++ resolved
@@ -111,14 +111,7 @@
         assert all(callable(_) for _ in marks)
         return marks
 
-<<<<<<< HEAD
-    def get_array(self, np_array):
-        return chainer.backend._obj_to_array(np_array, self._get_array)
-
-    def _get_array(self, np_array):
-=======
     def _get_single_array(self, np_array):
->>>>>>> 9b1a2837
         if self.use_chainerx:
             # TODO(niboshi): Use backend.to_device or
             # backend.to_chainerx(a, device)

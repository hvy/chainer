from chainer.utils import argument


PRIORITY_WRITER = 300
PRIORITY_EDITOR = 200
PRIORITY_READER = 100


class Extension(object):

    """Base class of trainer extensions.

    Extension of :class:`Trainer` is a callable object that takes the trainer
    object as the argument. It also provides some default configurations as its
    attributes, e.g. the default trigger and the default priority. This class
    provides a set of typical default values for these attributes.

    There are three ways to define users' own extensions: inheriting this
    class, decorating closures by :func:`make_extension`, or using any callable
    including lambda functions as extensions. Decorator can slightly reduce the
    overhead and is much easier to use, while this class provides more
    flexibility (for example, it can have methods to configure the behavior).
    Using a lambda function allows one-line coding for simple purposes, but
    users have to specify the configurations as arguments to
    :meth:`Trainer.extend`. For a callable not inheriting this class, the
    default configurations of this class are used unless the user explicitly
    specifies them in :meth:`Trainer.extend` method.

    Attributes:
        trigger: Default value of trigger for this extension. It is set to
            ``(1, 'iteration')`` by default.
        priority: Default priority of the extension. It is set to
            ``PRIORITY_READER`` by default.

    """
    trigger = 1, 'iteration'
    priority = PRIORITY_READER

    @property
    def default_name(self):
        """Default name of the extension.

        It is the name of the class by default. Implementation can override
        this property, or provide a class attribute to hide it.

        """
        return type(self).__name__

    def __call__(self, trainer):
        """Invokes the extension.

        Implementations should override this operator. This method is called
        at iterations which the corresponding trigger accepts.

        Args:
            trainer (Trainer): Trainer object that calls this operator.

        """
        pass

    def __getattr__(self, name):
        if name == 'invoke_before_training':
            raise AttributeError(
                'invoke_before_training has been removed since Chainer '
                'v2.0.0. Use Extension.initialize instead.')
        raise AttributeError('{} object has no attribute {}'.format(
            type(self).__name__, name))

    def finalize(self):
        """Finalizes the extension.

        This method is called at the end of the training loop.

        """
        pass

    def initialize(self, trainer):
        """Initializes up the trainer state.

        This method is called before entering the training loop. An extension
        that modifies the state of :class:`~chainer.training.Trainer` can
        override this method to initialize it.

        When the trainer has been restored from a snapshot, this method has to
        recover an appropriate part of the state of the trainer.

        For example, :class:`~chainer.training.extensions.ExponentialShift`
        extension changes the optimizer's hyperparameter at each invocation.
        Note that the hyperparameter is not saved to the snapshot; it is the
        responsibility of the extension to recover the hyperparameter.
<<<<<<< HEAD
        The ``ExponentialShift`` extension recovers it in its ``initialize``
        method if it has been loaded from a snapshot, or just setting the
        initial value otherwise.
=======
        The :class:`~chainer.training.extensions.ExponentialShift` extension
        recovers it in its ``initialize`` method if it has been loaded from a
        snapshot, or just setting the initial value otherwise.
>>>>>>> c78c4199

        Args:
            trainer (Trainer): Trainer object that runs the training loop.

        """
        pass

    def serialize(self, serializer):
        """Serializes the extension state.

        It is called when a trainer that owns this extension is serialized. It
        serializes nothing by default.

        """
        pass


def make_extension(trigger=None, default_name=None, priority=None,
<<<<<<< HEAD
                   finalizer=None, initializer=None):
=======
                   finalizer=None, initializer=None, **kwargs):
>>>>>>> c78c4199
    """Decorator to make given functions into trainer extensions.

    This decorator just adds some attributes to a given function. The value of
    the attributes are given by the arguments of this decorator.

    See :class:`Extension` for details of trainer extensions. Most of the
    default values of arguments also follow those for this class.

    Args:
        trigger: Default trigger of the extension.
        default_name: Default name of the extension. The name of a given
            function is used by default.
        priority (int): Default priority of the extension.
        finalizer: Finalizer function of this extension. It is
            called at the end of the training loop.
        initializer: Initializer function of this extension. It is called at
            the beginning of the training loop.

    """
    msg = ('invoke_before_training has been removed since Chainer v2.0.0. '
           'Use initializer= instead.')
    argument.check_unexpected_kwargs(kwargs, invoke_before_training=msg)
    argument.assert_kwargs_empty(kwargs)

    if trigger is None:
        trigger = Extension.trigger
    if priority is None:
        priority = Extension.priority

    def decorator(ext):
        ext.trigger = trigger
        ext.default_name = default_name or ext.__name__
        ext.priority = priority
        ext.finalize = finalizer
        ext.initialize = initializer
        return ext

    return decorator<|MERGE_RESOLUTION|>--- conflicted
+++ resolved
@@ -88,15 +88,9 @@
         extension changes the optimizer's hyperparameter at each invocation.
         Note that the hyperparameter is not saved to the snapshot; it is the
         responsibility of the extension to recover the hyperparameter.
-<<<<<<< HEAD
-        The ``ExponentialShift`` extension recovers it in its ``initialize``
-        method if it has been loaded from a snapshot, or just setting the
-        initial value otherwise.
-=======
         The :class:`~chainer.training.extensions.ExponentialShift` extension
         recovers it in its ``initialize`` method if it has been loaded from a
         snapshot, or just setting the initial value otherwise.
->>>>>>> c78c4199
 
         Args:
             trainer (Trainer): Trainer object that runs the training loop.
@@ -115,11 +109,7 @@
 
 
 def make_extension(trigger=None, default_name=None, priority=None,
-<<<<<<< HEAD
-                   finalizer=None, initializer=None):
-=======
                    finalizer=None, initializer=None, **kwargs):
->>>>>>> c78c4199
     """Decorator to make given functions into trainer extensions.
 
     This decorator just adds some attributes to a given function. The value of

import numpy
import six

import chainer
from chainer.backends import cuda
from chainer import configuration
from chainer import function_node
import chainer.functions
from chainer.utils import argument
from chainer.utils import conv
from chainer.utils import type_check

if cuda.cudnn_enabled:
    cudnn = cuda.cudnn
    libcudnn = cuda.cuda.cudnn
    _cudnn_version = libcudnn.getVersion()
    _fwd_pref = libcudnn.CUDNN_CONVOLUTION_FWD_SPECIFY_WORKSPACE_LIMIT
    _bwd_filter_pref = \
        libcudnn.CUDNN_CONVOLUTION_BWD_FILTER_SPECIFY_WORKSPACE_LIMIT
    _algorithm_fwd = {}
    _algorithm_bwd_filter = {}


def _pair(x):
    if hasattr(x, '__getitem__'):
        return x
    return x, x


def _get_algorithm_fwd(
        x, W, y, conv_param, handle, x_desc, filter_desc, conv_desc, y_desc,
        workspace):
    key = (x.shape, W.shape, y.shape, conv_param)
    if key in _algorithm_fwd:
        return _algorithm_fwd[key]
    ret = libcudnn.findConvolutionForwardAlgorithmEx(
        handle, x_desc.value, x.data.ptr, filter_desc.value, W.data.ptr,
        conv_desc.value, y_desc.value, y.data.ptr, 1, workspace.data.ptr,
        workspace.size)
    algo = ret[0]['algo']
    _algorithm_fwd[key] = algo
    return algo


def _get_algorithm_bwd_filter(
        x, dy, dW, conv_param, handle, x_desc, dy_desc, conv_desc, filter_desc,
        workspace):
    key = (x.shape, dW.shape, dy.shape, conv_param)
    if key in _algorithm_bwd_filter:
        return _algorithm_bwd_filter[key]
    ret = libcudnn.findConvolutionBackwardFilterAlgorithmEx(
        handle, x_desc.value, x.data.ptr, dy_desc.value, dy.data.ptr,
        conv_desc.value, filter_desc.value, dW.data.ptr, 1,
        workspace.data.ptr, workspace.size)
    algo = ret[0]['algo']
    _algorithm_bwd_filter[key] = algo
    return algo


class Convolution2DFunction(function_node.FunctionNode):

    def __init__(self, stride=1, pad=0, cover_all=False, group=1, **kwargs):
        argument.check_unexpected_kwargs(
            kwargs,
            deterministic="deterministic argument is not supported anymore. "
            "Use chainer.using_config('cudnn_deterministic', value) context "
            "where value is either `True` or `False`.",
            requires_x_grad="requires_x_grad argument is not supported "
            "anymore. Just remove the argument. Note that whether to compute "
            "the gradient w.r.t. x is automatically decided during "
            "backpropagation."
        )
        dilate, = argument.parse_kwargs(kwargs, ('dilate', 1))

        self.sy, self.sx = _pair(stride)
        self.ph, self.pw = _pair(pad)
        self.cover_all = cover_all
        self.dy, self.dx = _pair(dilate)
        self.group = group

    def check_type_forward(self, in_types):
        n_in = in_types.size()
        type_check.expect(2 <= n_in, n_in <= 3)

        x_type = in_types[0]
        w_type = in_types[1]
        type_check.expect(
            x_type.dtype.kind == 'f',
            w_type.dtype.kind == 'f',
            x_type.ndim == 4,
            w_type.ndim == 4,
            # Need to consider the case that group count > 1.
            # x_type.shape[1] == w_type.shape[1],
        )

        if type_check.eval(n_in) == 3:
            b_type = in_types[2]
            type_check.expect(
                b_type.dtype == x_type.dtype,
                b_type.ndim == 1,
                b_type.shape[0] == w_type.shape[0],
            )

    def forward_cpu(self, inputs):
        self.retain_inputs((0, 1))  # retain only x and W
        x, W = inputs[:2]
        b = inputs[2] if len(inputs) == 3 else None

        if not all([isinstance(i, numpy.ndarray) for i in inputs]):
            if b is not None:
                raise ValueError('numpy and cupy must not be used together\n'
                                 'type(W): {0}, type(x): {1}, type(b): {2}'
                                 .format(type(W), type(x), type(b)))
            else:
                raise ValueError('numpy and cupy must not be used together\n'
                                 'type(W): {0}, type(x): {1}'
                                 .format(type(W), type(x)))

        if self.group > 1:
            y = self._forward_grouped_convolution(x, W, b)
        else:
            y = self._forward_cpu_core(x, W, b)
        return y,

    def _forward_cpu_core(self, x, W, b):
        kh, kw = W.shape[2:]
        col = conv.im2col_cpu(
            x, kh, kw, self.sy, self.sx, self.ph, self.pw,
            cover_all=self.cover_all, dy=self.dy, dx=self.dx)
        y = numpy.tensordot(
            col, W, ((1, 2, 3), (1, 2, 3))).astype(x.dtype, copy=False)
        if b is not None:
            y += b
        y = numpy.rollaxis(y, 3, 1)
        return y

    def forward_gpu(self, inputs):
        self.retain_inputs((0, 1))  # retain only x and W
        x, W = inputs[:2]
        b = inputs[2] if len(inputs) == 3 else None

        if not all([isinstance(i, cuda.ndarray) for i in inputs]):
            if b is not None:
                raise ValueError('numpy and cupy must not be used together\n'
                                 'type(W): {0}, type(x): {1}, type(b): {2}'
                                 .format(type(W), type(x), type(b)))
            else:
                raise ValueError('numpy and cupy must not be used together\n'
                                 'type(W): {0}, type(x): {1}'
                                 .format(type(W), type(x)))

        out_c, _, kh, kw = W.shape
        n, c, h, w = x.shape

        out_h = conv.get_conv_outsize(h, kh, self.sy, self.ph,
                                      cover_all=self.cover_all, d=self.dy)
        assert out_h > 0, 'Height in the output should be positive.'
        out_w = conv.get_conv_outsize(w, kw, self.sx, self.pw,
                                      cover_all=self.cover_all, d=self.dx)
        assert out_w > 0, 'Width in the output should be positive.'

        _gc_use_cudnn = True
        if self.group > 1 and _cudnn_version < 7000:
            _gc_use_cudnn = False

        y = cuda.cupy.empty((n, out_c, out_h, out_w), dtype=x.dtype)
        if (not self.cover_all and chainer.should_use_cudnn('>=auto') and
                x.dtype == W.dtype and
                ((self.dy == 1 and self.dx == 1) or _cudnn_version >= 6000) and
                _gc_use_cudnn):
            x = cuda.cupy.ascontiguousarray(x)
            W = cuda.cupy.ascontiguousarray(W)
            if b is not None:
                b = cuda.cupy.ascontiguousarray(b)

            use_tensor_core = chainer.should_use_cudnn_tensor_core(x.dtype)

            handle = cudnn.get_handle()
            x_desc = cudnn.create_tensor_descriptor(x)
            y_desc = cudnn.create_tensor_descriptor(y)

            filter_desc = cudnn.create_filter_descriptor(W)
            conv_param = ((self.ph, self.pw), (self.sy, self.sx), x.dtype)
            dilation = (self.dy, self.dx)
            conv_desc = cudnn.create_convolution_descriptor(
                *conv_param, dilation=dilation,
                use_tensor_core=use_tensor_core,
                group=self.group)
            if b is not None:
                bias_desc = cudnn.create_tensor_descriptor(
                    b[None, :, None, None])
            workspace_size = cuda.get_max_workspace_size()
            workspace = cuda.cupy.empty((workspace_size,), dtype='b')
            if configuration.config.autotune and _cudnn_version >= 5000:
                algo = _get_algorithm_fwd(
                    x, W, y, conv_param + (dilation,), handle, x_desc,
                    filter_desc, conv_desc, y_desc, workspace)
            else:
                algo = libcudnn.getConvolutionForwardAlgorithm(
                    handle, x_desc.value, filter_desc.value,
                    conv_desc.value, y_desc.value, _fwd_pref, workspace_size)

            if use_tensor_core:
                # Only CUDNN_CONVOLUTION_FWD_ALGO_IMPLICIT_PRECOMP_GEMM
                # supports Tensor-Core in cuDNN7.
                algo = libcudnn.CUDNN_CONVOLUTION_FWD_ALGO_IMPLICIT_PRECOMP_GEMM  # NOQA

            oz_dtype = 'd' if x.dtype == 'd' else 'f'
            one = numpy.array(1, dtype=oz_dtype).ctypes
            zero = numpy.array(0, dtype=oz_dtype).ctypes
            libcudnn.convolutionForward(
                handle, one.data, x_desc.value, x.data.ptr,
                filter_desc.value, W.data.ptr, conv_desc.value,
                algo, workspace.data.ptr, workspace_size, zero.data,
                y_desc.value, y.data.ptr)

            # TODO(beam2d): Support unshared bias
            if b is not None:
                cudnn.add_tensor(
                    handle, one.data, bias_desc.value, b.data.ptr,
                    one.data, y_desc.value, y.data.ptr)
        else:
            if self.group > 1:
                y = self._forward_grouped_convolution(x, W, b)
            else:
                y = self._forward_gpu_core(x, W, b)

        return y,

    def _forward_gpu_core(self, x, W, b):
        kh, kw = W.shape[2:]
        # Implementation using im2col
        col = conv.im2col_gpu(
            x, kh, kw, self.sy, self.sx, self.ph, self.pw,
            cover_all=self.cover_all, dy=self.dy, dx=self.dx)
        y = cuda.cupy.tensordot(
            col, W, ((1, 2, 3), (1, 2, 3))).astype(x.dtype, copy=False)
        # TODO(beam2d): Support unshared bias
        if b is not None:
            y += b
        y = cuda.cupy.rollaxis(y, 3, 1)
        return y

    def _forward_grouped_convolution(self, x, W, b):
        # G: group count
        # N: batch size
        # kH, kW: kernel height, kernel width
        # iC, iH, iW: input channels, input height, input width
        # oC, oH, oW: output channels, output height, output width
        G = self.group
        N, iC, iH, iW = x.shape
        oC, _, kH, kW = W.shape
        iCg = int(iC / G)
        oCg = int(oC / G)

        xp = cuda.get_array_module(x)

        _x = x.reshape(N, G, iCg, iH, iW)
        _x = xp.rollaxis(_x, 1)  # (G, N, iCg, iH, iW)
        _W = W.reshape(G, oCg, iCg, kH, kW)
        if b is not None:
            _b = b.reshape(G, oCg)

        _ys = []
        for g in six.moves.range(G):
            _bg = None if b is None else _b[g, ]
            if xp is numpy:
                _y = self._forward_cpu_core(_x[g, ], _W[g, ], _bg)
            else:
                _y = self._forward_gpu_core(_x[g, ], _W[g, ], _bg)
            _ys.append(_y)

        y = xp.stack(_ys, axis=1)  # (N, G, oCg, oH, oW)
        _, _, _, oH, oW = y.shape
        y = y.reshape(N, oC, oH, oW)
        return y

    def backward(self, indexes, grad_outputs):
        x, W = self.get_retained_inputs()
        gy, = grad_outputs

        ret = []
        if 0 in indexes:
            xh, xw = x.shape[2:]
            gx = chainer.functions.deconvolution_2d(
                gy, W, stride=(self.sy, self.sx), pad=(self.ph, self.pw),
                outsize=(xh, xw), dilate=(self.dy, self.dx), group=self.group)
            ret.append(gx)
        if 1 in indexes:
            gW, = Convolution2DGradW(self).apply((x, gy))
            ret.append(gW)
        if 2 in indexes:
            gb = chainer.functions.sum(gy, axis=(0, 2, 3))
            ret.append(gb)

        return ret


class Convolution2DGradW(function_node.FunctionNode):

    def __init__(self, conv2d):
        W_node = conv2d.inputs[1]
        self.kh, self.kw = W_node.shape[2:]
        self.sy = conv2d.sy
        self.sx = conv2d.sx
        self.ph = conv2d.ph
        self.pw = conv2d.pw
        self.dy = conv2d.dy
        self.dx = conv2d.dx
        self.cover_all = conv2d.cover_all
        self.W_dtype = W_node.dtype
        self.group = conv2d.group

    def forward_cpu(self, inputs):
        self.retain_inputs((0, 1))
        x, gy = inputs

        # NumPy raises an error when the array is not contiguous.
        # See: https://github.com/chainer/chainer/issues/2744
        # TODO(niboshi): Remove this code when NumPy is fixed.
        if (not (gy.flags.c_contiguous or gy.flags.f_contiguous) and
                1 in gy.shape):
            gy = numpy.ascontiguousarray(gy)

        if self.group > 1:
            gW = self._forward_grouped_convolution(x, gy)
        else:
            gW = self._forward_cpu_core(x, gy)
        return gW,

    def _forward_cpu_core(self, x, gy):
        col = conv.im2col_cpu(
            x, self.kh, self.kw, self.sy, self.sx, self.ph, self.pw,
            cover_all=self.cover_all, dy=self.dy, dx=self.dx)
        gW = numpy.tensordot(gy, col, ((0, 2, 3), (0, 4, 5))
                             ).astype(self.W_dtype, copy=False)
        return gW

    def forward_gpu(self, inputs):
        self.retain_inputs((0, 1))
        x, gy = inputs
        _, out_c, out_h, out_w = gy.shape
        n, c, h, w = x.shape

        _gc_use_cudnn = True
        if self.group > 1 and _cudnn_version < 7000:
            _gc_use_cudnn = False

        if (self.cover_all or not chainer.should_use_cudnn('>=auto') or
                x.dtype != self.W_dtype or
                ((self.dy > 1 or self.dx > 1) and _cudnn_version < 6000) or
                not _gc_use_cudnn):
            if self.group > 1:
                gW = self._forward_grouped_convolution(x, gy)
            else:
                gW = self._forward_gpu_core(x, gy)
            return gW,

        iC = c
        iCg = int(iC / self.group)
        gW = cuda.cupy.empty((out_c, iCg, self.kh, self.kw),
                             dtype=self.W_dtype)
        x = cuda.cupy.ascontiguousarray(x)
        gy = cuda.cupy.ascontiguousarray(gy)

        use_tensor_core = chainer.should_use_cudnn_tensor_core(x.dtype)

        handle = cudnn.get_handle()
        x_desc = cudnn.create_tensor_descriptor(x)
        gy_desc = cudnn.create_tensor_descriptor(gy)

        filter_desc = cudnn.create_filter_descriptor(gW)
        conv_param = (self.ph, self.pw), (self.sy, self.sx), x.dtype
        dilation = (self.dy, self.dx)
        conv_desc = cudnn.create_convolution_descriptor(
            *conv_param, dilation=dilation,
            use_tensor_core=use_tensor_core,
            group=self.group)

        oz_dtype = 'd' if x.dtype == 'd' else 'f'
        one = numpy.array(1, dtype=oz_dtype).ctypes
        zero = numpy.array(0, dtype=oz_dtype).ctypes

        workspace_size = cuda.get_max_workspace_size()
        workspace = cuda.cupy.empty((workspace_size,), dtype='b')

        if configuration.config.cudnn_deterministic:
            algo = libcudnn.CUDNN_CONVOLUTION_BWD_FILTER_ALGO_1
        elif configuration.config.autotune and _cudnn_version >= 5000:
            algo = _get_algorithm_bwd_filter(
                x, gy, gW, conv_param + (dilation,), handle, x_desc, gy_desc,
                conv_desc, filter_desc, workspace)
        else:
            algo = libcudnn.getConvolutionBackwardFilterAlgorithm(
                handle, x_desc.value, gy_desc.value, conv_desc.value,
                filter_desc.value, _bwd_filter_pref, workspace_size)

        if use_tensor_core:
            # Only CUDNN_CONVOLUTION_BWD_FILTER_ALGO_1 supports
            # Tensor-Core in cuDNN7.
            algo = libcudnn.CUDNN_CONVOLUTION_BWD_FILTER_ALGO_1

        libcudnn.convolutionBackwardFilter_v3(
            handle, one.data, x_desc.value, x.data.ptr, gy_desc.value,
            gy.data.ptr, conv_desc.value, algo, workspace.data.ptr,
            workspace_size, zero.data, filter_desc.value, gW.data.ptr)

        return gW,

    def _forward_gpu_core(self, x, gy):
        col = conv.im2col_gpu(
            x, self.kh, self.kw, self.sy, self.sx, self.ph, self.pw,
            cover_all=self.cover_all, dy=self.dy, dx=self.dx)
        gW = cuda.cupy.tensordot(gy, col, ((0, 2, 3), (0, 4, 5))
                                 ).astype(self.W_dtype, copy=False)
        return gW

    def _forward_grouped_convolution(self, x, gy):
        # G: group count
        # N: batch size
        # kH, kW: kernel height, kernel width
        # iC, iH, iW: input channels, input height, input width
        # oC, oH, oW: output channels, output height, output width
        G = self.group
        kH = self.kh
        kW = self.kw
        N, iC, iH, iW = x.shape
        _, oC, oH, oW = gy.shape
        iCg = int(iC / G)
        oCg = int(oC / G)

        xp = cuda.get_array_module(x)

        _x = x.reshape(N, G, iCg, iH, iW)
        _x = xp.rollaxis(_x, 1)  # (G, N, iCg, iH, iW)
        _gy = gy.reshape(N, G, oCg, oH, oW)
        _gy = xp.rollaxis(_gy, 1)  # (G, N, oCg, oH, oW)
        # Work-around for NumPy's bug?
        if xp is numpy:
            _gy = xp.ascontiguousarray(_gy)

        _gWs = []
        for g in six.moves.range(G):
            if xp is numpy:
                _gW = self._forward_cpu_core(_x[g, ], _gy[g, ])
            else:
                _gW = self._forward_gpu_core(_x[g, ], _gy[g, ])
            _gWs.append(_gW)

        gW = xp.stack(_gWs)  # (G, oCg, iCg, kH, kW)
        gW = gW.reshape(oC, iCg, kH, kW)
        return gW

    def backward(self, indexes, grad_outputs):
        x, gy = self.get_retained_inputs()
        ggW, = grad_outputs

        ret = []
        if 0 in indexes:
            xh, xw = x.shape[2:]
            gx = chainer.functions.deconvolution_2d(
                gy, ggW, stride=(self.sy, self.sx), pad=(self.ph, self.pw),
                outsize=(xh, xw), dilate=(self.dy, self.dx), group=self.group)
            ret.append(gx)
        if 1 in indexes:
            ggy = convolution_2d(
                x, ggW, stride=(self.sy, self.sx), pad=(self.ph, self.pw),
                cover_all=self.cover_all, dilate=(self.dy, self.dx),
                group=self.group)
            ret.append(ggy)

        return ret


<<<<<<< HEAD
def convolution_2d(x, W, b=None, stride=1, pad=0, cover_all=False, group=1,
                   **kwargs):
    """convolution_2d(x, W, b=None, stride=1, pad=0, cover_all=False)
=======
def convolution_2d(x, W, b=None, stride=1, pad=0, cover_all=False, **kwargs):
    """convolution_2d(x, W, b=None, stride=1, pad=0, cover_all=False, *, dilate=1)
>>>>>>> d2097040

    Two-dimensional convolution function.

    This is an implementation of two-dimensional convolution in ConvNets.
    It takes three variables: the input image ``x``, the filter weight ``W``,
    and the bias vector ``b``.

    Notation: here is a notation for dimensionalities.

    - :math:`n` is the batch size.
    - :math:`c_I` and :math:`c_O` are the number of the input and output
      channels, respectively.
    - :math:`h_I` and :math:`w_I` are the height and width of the input image,
      respectively.
    - :math:`h_K` and :math:`w_K` are the height and width of the filters,
      respectively.
    - :math:`h_P` and :math:`w_P` are the height and width of the spatial
      padding size, respectively.

    Then the ``Convolution2D`` function computes correlations between filters
    and patches of size :math:`(h_K, w_K)` in ``x``.
    Note that correlation here is equivalent to the inner product between
    expanded vectors.
    Patches are extracted at positions shifted by multiples of ``stride`` from
    the first position ``(-h_P, -w_P)`` for each spatial axis.
    The right-most (or bottom-most) patches do not run over the padded spatial
    size.

    Let :math:`(s_Y, s_X)` be the stride of filter application. Then, the
    output size :math:`(h_O, w_O)` is determined by the following equations:

    .. math::

       h_O &= (h_I + 2h_P - h_K) / s_Y + 1,\\\\
       w_O &= (w_I + 2w_P - w_K) / s_X + 1.

    If ``cover_all`` option is ``True``, the filter will cover the all
    spatial locations. So, if the last stride of filter does not cover the
    end of spatial locations, an addtional stride will be applied to the end
    part of spatial locations. In this case, the output size :math:`(h_O, w_O)`
    is determined by the following equations:

    .. math::

       h_O &= (h_I + 2h_P - h_K + s_Y - 1) / s_Y + 1,\\\\
       w_O &= (w_I + 2w_P - w_K + s_X - 1) / s_X + 1.

    If the bias vector is given, then it is added to all spatial locations of
    the output of convolution.

    The output of this function can be non-deterministic when it uses cuDNN.
    If ``chainer.configuration.config.cudnn_deterministic`` is ``True`` and
    cuDNN version is >= v3, it forces cuDNN to use a deterministic algorithm.

    Convolution links can use a feature of cuDNN called autotuning, which
    selects the most efficient CNN algorithm for images of fixed-size,
    can provide a significant performance boost for fixed neural nets.
    To enable, set `chainer.using_config('autotune', True)`

    When the dilation factor is greater than one, cuDNN is not used unless
    the version is 6.0 or higher.

    .. warning::

        ``deterministic`` argument is not supported anymore since v2.
        Instead, use ``chainer.using_config('cudnn_deterministic', value)``
        (value is either ``True`` or ``False``).
        See :func:`chainer.using_config`.

    Args:
        x (:class:`~chainer.Variable` or :class:`numpy.ndarray` or \
        :class:`cupy.ndarray`):
            Input variable of shape :math:`(n, c_I, h_I, w_I)`.
        W (:class:`~chainer.Variable` or :class:`numpy.ndarray` or \
        :class:`cupy.ndarray`):
            Weight variable of shape :math:`(c_O, c_I, h_K, w_K)`.
        b (:class:`~chainer.Variable` or :class:`numpy.ndarray` or \
        :class:`cupy.ndarray`): Bias variable of length :math:`c_O` (optional).
        stride (:class:`int` or pair of :class:`int` s):
            Stride of filter applications. ``stride=s`` and ``stride=(s, s)``
            are equivalent.
        pad (:class:`int` or pair of :class:`int` s):
            Spatial padding width for input arrays.
            ``pad=p`` and ``pad=(p, p)`` are equivalent.
        cover_all (bool): If ``True``, all spatial locations are convoluted
            into some output pixels.
        dilate (int or pair of ints): Dilation factor of filter applications.
            ``dilate=d`` and ``dilate=(d, d)`` are equivalent.

    Returns:
        ~chainer.Variable:
            Output variable of shape :math:`(n, c_O, h_O, w_O)`.

    .. seealso:: :class:`~chainer.links.Convolution2D`

    .. admonition:: Example

        >>> n = 10
        >>> c_i, c_o = 3, 1
        >>> h_i, w_i = 30, 40
        >>> h_k, w_k = 10, 10
        >>> h_p, w_p = 5, 5
        >>> x = np.random.uniform(0, 1, (n, c_i, h_i, w_i)).astype('f')
        >>> x.shape
        (10, 3, 30, 40)
        >>> W = np.random.uniform(0, 1, (c_o, c_i, h_k, w_k)).astype('f')
        >>> W.shape
        (1, 3, 10, 10)
        >>> b = np.random.uniform(0, 1, (c_o,)).astype('f')
        >>> b.shape
        (1,)
        >>> s_y, s_x = 5, 7
        >>> y = F.convolution_2d(x, W, b, stride=(s_y, s_x), pad=(h_p, w_p))
        >>> y.shape
        (10, 1, 7, 6)
        >>> h_o = int((h_i + 2 * h_p - h_k) / s_y + 1)
        >>> w_o = int((w_i + 2 * w_p - w_k) / s_x + 1)
        >>> y.shape == (n, c_o, h_o, w_o)
        True
        >>> y = F.convolution_2d(x, W, b, stride=(s_y, s_x), pad=(h_p, w_p), \
cover_all=True)
        >>> y.shape == (n, c_o, h_o, w_o + 1)
        True

    """
    argument.check_unexpected_kwargs(
        kwargs, deterministic="deterministic argument is not "
        "supported anymore. "
        "Use chainer.using_config('cudnn_deterministic', value) "
        "context where value is either `True` or `False`.")
    dilate, = argument.parse_kwargs(kwargs, ('dilate', 1))

    fnode = Convolution2DFunction(stride, pad, cover_all, dilate=dilate,
                                  group=group)
    if b is None:
        args = x, W
    else:
        args = x, W, b
    y, = fnode.apply(args)
    return y<|MERGE_RESOLUTION|>--- conflicted
+++ resolved
@@ -472,14 +472,9 @@
         return ret
 
 
-<<<<<<< HEAD
 def convolution_2d(x, W, b=None, stride=1, pad=0, cover_all=False, group=1,
                    **kwargs):
-    """convolution_2d(x, W, b=None, stride=1, pad=0, cover_all=False)
-=======
-def convolution_2d(x, W, b=None, stride=1, pad=0, cover_all=False, **kwargs):
     """convolution_2d(x, W, b=None, stride=1, pad=0, cover_all=False, *, dilate=1)
->>>>>>> d2097040
 
     Two-dimensional convolution function.
 

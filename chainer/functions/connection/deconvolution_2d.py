import numpy

import chainer
from chainer import configuration
from chainer import cuda
from chainer import function_node
import chainer.functions
from chainer.functions.connection import convolution_2d
from chainer.utils import argument
from chainer.utils import conv
from chainer.utils import type_check

if cuda.cudnn_enabled:
    cudnn = cuda.cudnn
    libcudnn = cuda.cudnn.cudnn
<<<<<<< HEAD
=======
    _cudnn_version = libcudnn.getVersion()
    _fwd_pref = libcudnn.CUDNN_CONVOLUTION_FWD_SPECIFY_WORKSPACE_LIMIT
    _bwd_filter_pref = \
        libcudnn.CUDNN_CONVOLUTION_BWD_FILTER_SPECIFY_WORKSPACE_LIMIT
>>>>>>> fe349472
    _bwd_data_pref = \
        libcudnn.CUDNN_CONVOLUTION_BWD_DATA_SPECIFY_WORKSPACE_LIMIT
    _algorithm = {}


def get_algorithm(W, dy, dx, conv_param, handle, filter_desc, dy_desc,
                  conv_desc, dx_desc, workspace):
    key = (dx.shape, W.shape, dy.shape, conv_param)
    if key in _algorithm:
        return _algorithm[key]
    ret = libcudnn.findConvolutionBackwardDataAlgorithmEx(
        handle, filter_desc.value, W.data.ptr, dy_desc.value, dy.data.ptr,
        conv_desc.value, dx_desc.value, dx.data.ptr, 10, workspace.data.ptr,
        workspace.size)
    algo = ret[0]['algo']
    _algorithm[key] = algo
    return algo


def _pair(x):
    if hasattr(x, '__getitem__'):
        return x
    return x, x


class Deconvolution2DFunction(function_node.FunctionNode):

    cover_all = None

    def __init__(self, stride=1, pad=0, outsize=None, **kwargs):
        argument.check_unexpected_kwargs(
            kwargs,
            deterministic="deterministic argument is not supported anymore. "
            "Use chainer.using_config('cudnn_deterministic', value) context "
            "where value is either `True` or `False`.",
            requires_x_grad="requires_x_grad argument is not supported "
            "anymore. Just remove the argument. Note that whether to compute "
            "the gradient w.r.t. x is automatically decided during "
            "backpropagation."
        )
        dilate, = argument.parse_kwargs(kwargs, ('dilate', 1))

        self.sy, self.sx = _pair(stride)
        self.ph, self.pw = _pair(pad)
        self.outh, self.outw = (None, None) if outsize is None else outsize
        self.dy, self.dx = _pair(dilate)

    def check_type_forward(self, in_types):
        n_in = in_types.size()
        type_check.expect(2 <= n_in, n_in <= 3)
        x_type, w_type = in_types[:2]

        type_check.expect(
            x_type.dtype.kind == 'f',
            w_type.dtype.kind == 'f',
            x_type.ndim == 4,
            w_type.ndim == 4,
            x_type.shape[1] == w_type.shape[0]
        )

        if self.outh is not None:
            lower_bound = conv.get_conv_outsize(
                self.outh, w_type.shape[2], self.sy, self.ph,
                d=self.dy)
            upper_bound = conv.get_conv_outsize(
                self.outh, w_type.shape[2], self.sy, self.ph, cover_all=True,
                d=self.dy)
            type_check.expect(
                lower_bound <= x_type.shape[2],
                x_type.shape[2] <= upper_bound)
        if self.outw is not None:
            lower_bound = conv.get_conv_outsize(
                self.outw, w_type.shape[3], self.sx, self.pw,
                d=self.dx)
            upper_bound = conv.get_conv_outsize(
                self.outw, w_type.shape[3], self.sx, self.pw, cover_all=True,
                d=self.dx)
            type_check.expect(
                lower_bound <= x_type.shape[3],
                x_type.shape[3] <= upper_bound)

        if type_check.eval(n_in) == 3:
            b_type = in_types[2]
            type_check.expect(
                b_type.dtype == x_type.dtype,
                b_type.ndim == 1,
                b_type.shape[0] == w_type.shape[1]
            )

    def forward_cpu(self, inputs):
        self.retain_inputs((0, 1))  # only retain x and W
        x, W = inputs[:2]
        b = inputs[2] if len(inputs) == 3 else None

        if not all([isinstance(i, numpy.ndarray) for i in inputs]):
            if b is not None:
                raise ValueError('numpy and cupy must not be used together\n'
                                 'type(W): {0}, type(x): {1}, type(b): {2}'
                                 .format(type(W), type(x), type(b)))
            else:
                raise ValueError('numpy and cupy must not be used together\n'
                                 'type(W): {0}, type(x): {1}'
                                 .format(type(W), type(x)))

        kh, kw = W.shape[2:]
        _, _, h, w = x.shape
        gcol = numpy.tensordot(W, x, (0, 1)).astype(x.dtype, copy=False)
        # - k, m, n: shape of out_channel
        # - b: number of inputs
        # - h, w: height and width of kernels
        # k, m, n, b, h, w -> b, k, m, n, h, w
        gcol = numpy.rollaxis(gcol, 3)
        if self.outh is None:
            self.outh = conv.get_deconv_outsize(h, kh, self.sy, self.ph,
                                                d=self.dy)
            assert self.outh > 0, 'Height in the output should be positive.'
        if self.outw is None:
            self.outw = conv.get_deconv_outsize(w, kw, self.sx, self.pw,
                                                d=self.dx)
            assert self.outw > 0, 'Width in the output should be positive.'
        y = conv.col2im_cpu(
            gcol, self.sy, self.sx, self.ph, self.pw, self.outh, self.outw,
            dy=self.dy, dx=self.dx)
        # b, k, h, w
        if b is not None:
            y += b.reshape(1, b.size, 1, 1)
        return y,

    def forward_gpu(self, inputs):
        self.retain_inputs((0, 1))  # only retain x and W
        x, W = inputs[:2]
        b = inputs[2] if len(inputs) == 3 else None

        if not all([isinstance(i, cuda.ndarray) for i in inputs]):
            if b is not None:
                raise ValueError('numpy and cupy must not be used together\n'
                                 'type(W): {0}, type(x): {1}, type(b): {2}'
                                 .format(type(W), type(x), type(b)))
            else:
                raise ValueError('numpy and cupy must not be used together\n'
                                 'type(W): {0}, type(x): {1}'
                                 .format(type(W), type(x)))

        kh, kw = W.shape[2:]
        n, in_c, in_h, in_w = x.shape
        c = W.shape[1]  # out_c
        if self.outh is None:
            self.outh = conv.get_deconv_outsize(in_h, kh, self.sy, self.ph,
                                                d=self.dy)
            assert self.outh > 0, 'Height in the output should be positive.'
        if self.outw is None:
            self.outw = conv.get_deconv_outsize(in_w, kw, self.sx, self.pw,
                                                d=self.dx)
            assert self.outw > 0, 'Width in the output should be positive.'

        self._set_cover_all(x, W)

        if (not self.cover_all and chainer.should_use_cudnn('>=auto') and
                x.dtype == W.dtype and
                ((self.dy == 1 and self.dx == 1) or _cudnn_version >= 6000)):
            x = cuda.cupy.ascontiguousarray(x)
            W = cuda.cupy.ascontiguousarray(W)
            if b is not None:
                b = cuda.cupy.ascontiguousarray(b)

            use_tensor_core = chainer.should_use_cudnn_tensor_core(x.dtype)

            handle = cudnn.get_handle()
            x_desc = cudnn.create_tensor_descriptor(x)
            y = cuda.cupy.empty((n, c, self.outh, self.outw),
                                dtype=x.dtype)
            y_desc = cudnn.create_tensor_descriptor(y)

            filter_desc = cudnn.create_filter_descriptor(W)
            conv_param = (self.ph, self.pw), (self.sy, self.sx), x.dtype
            conv_desc = cudnn.create_convolution_descriptor(
<<<<<<< HEAD
                *conv_param, use_tensor_core=use_tensor_core)
=======
                (self.ph, self.pw), (self.sy, self.sx), x.dtype,
                dilation=(self.dy, self.dx),
                use_tensor_core=use_tensor_core)
>>>>>>> fe349472
            if b is not None:
                bias_desc = cudnn.create_tensor_descriptor(
                    b[None, :, None, None])

            oz_dtype = 'd' if x.dtype == 'd' else 'f'
            one = numpy.array(1, dtype=oz_dtype).ctypes
            zero = numpy.array(0, dtype=oz_dtype).ctypes

            workspace_size = cuda.get_max_workspace_size()
            workspace = cuda.cupy.empty((workspace_size,), dtype='b')

            if configuration.config.cudnn_deterministic:
                algo = libcudnn.CUDNN_CONVOLUTION_BWD_DATA_ALGO_1
            elif chainer.global_config.autotune:
                algo = get_algorithm(W, x, y, conv_param, handle, filter_desc,
                                     x_desc, conv_desc, y_desc, workspace)
            else:
                algo = libcudnn.getConvolutionBackwardDataAlgorithm(
                    handle, filter_desc.value, x_desc.value, conv_desc.value,
                    y_desc.value, _bwd_data_pref, workspace_size)

            if use_tensor_core:
                # Only CUDNN_CONVOLUTION_BWD_DATA_ALGO_1 supports
                # Tensor-Core in cuDNN7
                algo = libcudnn.CUDNN_CONVOLUTION_BWD_DATA_ALGO_1

            libcudnn.convolutionBackwardData_v3(
                handle, one.data, filter_desc.value, W.data.ptr,
                x_desc.value, x.data.ptr, conv_desc.value,
                algo, workspace.data.ptr, workspace_size,
                zero.data, y_desc.value, y.data.ptr)

            if b is not None:
                cudnn.add_tensor(
                    handle, one.data, bias_desc.value, b.data.ptr,
                    one.data, y_desc.value, y.data.ptr)
        else:
            gcol = cuda.cupy.tensordot(W, x, (0, 1)).astype(x.dtype,
                                                            copy=False)
            # - k, m, n: shape of out_channel
            # - b: number of inputs
            # - h, w: height and width of kernels
            # k, m, n, b, h, w -> b, k, m, n, h, w
            gcol = cuda.cupy.rollaxis(gcol, 3)
            y = conv.col2im_gpu(
                gcol, self.sy, self.sx, self.ph, self.pw, self.outh, self.outw,
                dy=self.dy, dx=self.dx)
            if b is not None:
                y += b.reshape(1, b.size, 1, 1)
        return y,

    def backward(self, indexes, grad_outputs):
        x, W = self.get_retained_inputs()
        gy, = grad_outputs

        ret = []
        if 0 in indexes:
            if self.cover_all is None:
                self._set_cover_all(x, W)
            gx = chainer.functions.convolution_2d(
                gy, W, stride=(self.sy, self.sx), pad=(self.ph, self.pw),
                cover_all=self.cover_all, dilate=(self.dy, self.dx))
            ret.append(gx)
        if 1 in indexes:
            if self.cover_all is None:
                self._set_cover_all(x, W)
            gW, = convolution_2d.Convolution2DGradW(self).apply((gy, x))
            ret.append(gW)
        if 2 in indexes:
            gb = chainer.functions.sum(gy, axis=(0, 2, 3))
            ret.append(gb)

        return ret

    def _set_cover_all(self, x, W):
        in_h, in_w = x.shape[2:]
        kh, kw = W.shape[2:]
        self.cover_all = (
            in_h != conv.get_conv_outsize(self.outh, kh, self.sy,
                                          self.ph, d=self.dy) or
            in_w != conv.get_conv_outsize(self.outw, kw, self.sx,
                                          self.pw, d=self.dx))


def deconvolution_2d(x, W, b=None, stride=1, pad=0, outsize=None, **kwargs):
    """deconvolution_2d(x, W, b=None, stride=1, pad=0, outsize=None)

    Two dimensional deconvolution function.

    This is an implementation of two-dimensional deconvolution. In most of deep
    learning frameworks and papers, this function is called
    **transposed convolution**. But because of historical reasons (e.g. paper
    by Ziller `Deconvolutional Networks`_) and backward compatibility, this
    function is called **deconvolution** in Chainer.

    .. _Deconvolutional Networks: \
http://www.matthewzeiler.com/pubs/cvpr2010/cvpr2010.pdf

    It takes three variables: input image ``x``,
    the filter weight ``W``, and the bias vector ``b``.

    Notation: here is a notation for dimensionalities.

    - :math:`n` is the batch size.
    - :math:`c_I` and :math:`c_O` are the number of the input and output
      channels, respectively.
    - :math:`h_I` and :math:`w_I` are the height and width of the input image,
      respectively.
    - :math:`h_K` and :math:`w_K` are the height and width of the filters,
      respectively.
    - :math:`h_P` and :math:`w_P` are the height and width of the spatial
      padding size, respectively.

    Let :math:`(s_Y, s_X)` be the stride of filter application. Then, the
    output size :math:`(h_O, w_O)` is estimated by the following equations:

    .. math::

       h_O &= s_Y (h_I - 1) + h_K - 2h_P,\\\\
       w_O &= s_X (w_I - 1) + w_K - 2w_P.

    The output of this function can be non-deterministic when it uses cuDNN.
    If ``chainer.configuration.config.deterministic`` is ``True`` and
    cuDNN version is >= v3, it forces cuDNN to use a deterministic algorithm.

    Convolution links can use a feature of cuDNN called autotuning, which
    selects the most efficient CNN algorithm for images of fixed-size,
    can provide a significant performance boost for fixed neural nets.
    To enable, set `chainer.global_config.autotune = True`

    .. warning::

        ``deterministic`` argument is not supported anymore since v2.
        Instead, use ``chainer.using_config('cudnn_deterministic', value)``
        (value is either ``True`` or ``False``).
        See :func:`chainer.using_config`.

    Args:
        x (:class:`~chainer.Variable` or :class:`numpy.ndarray` or \
        :class:`cupy.ndarray`):
            Input variable of shape :math:`(n, c_I, h_I, w_I)`.
        W (:class:`~chainer.Variable` or :class:`numpy.ndarray` or \
        :class:`cupy.ndarray`):
            Weight variable of shape :math:`(c_I, c_O, h_K, w_K)`.
        b (:class:`~chainer.Variable` or :class:`numpy.ndarray` or \
        :class:`cupy.ndarray`): Bias variable of length :math:`c_O` (optional).
        stride (:class:`int` or pair of :class:`int` s):
            Stride of filter applications. ``stride=s`` and ``stride=(s, s)``
            are equivalent.
        pad (:class:`int` or pair of :class:`int` s):
            Spatial padding width for input arrays.
            ``pad=p`` and ``pad=(p, p)`` are equivalent.
        outsize (:class:`tuple` of :class:`int`):
            Expected output size of deconvolutional operation.
            It should be pair of height and width :math:`(h_O, w_O)`.
            Default value is ``None`` and the outsize is estimated by
            input size, stride and pad.

    Returns:
        ~chainer.Variable:
            Output variable of shape :math:`(n, c_O, h_O, w_O)`.

    .. admonition:: Example

        >>> n = 10
        >>> c_i, c_o = 1, 3
        >>> h_i, w_i = 5, 10
        >>> h_k, w_k = 10, 10
        >>> h_p, w_p = 5, 5
        >>> x = np.random.uniform(0, 1, (n, c_i, h_i, w_i)).astype('f')
        >>> x.shape
        (10, 1, 5, 10)
        >>> W = np.random.uniform(0, 1, (c_i, c_o, h_k, w_k)).astype('f')
        >>> W.shape
        (1, 3, 10, 10)
        >>> b = np.random.uniform(0, 1, c_o).astype('f')
        >>> b.shape
        (3,)
        >>> s_y, s_x = 5, 5
        >>> y = F.deconvolution_2d(x, W, b, stride=(s_y, s_x), pad=(h_p, w_p))
        >>> y.shape
        (10, 3, 20, 45)
        >>> h_o = s_y * (h_i - 1) + h_k - 2 * h_p
        >>> w_o = s_x * (w_i - 1) + w_k - 2 * w_p
        >>> y.shape == (n, c_o, h_o, w_o)
        True


    """
    argument.check_unexpected_kwargs(
        kwargs, deterministic="deterministic argument is not "
        "supported anymore. "
        "Use chainer.using_config('cudnn_deterministic', value) "
        "context where value is either `True` or `False`.")
    dilate, = argument.parse_kwargs(kwargs, ('dilate', 1))

    func = Deconvolution2DFunction(stride, pad, outsize, dilate=dilate)
    if b is None:
        args = x, W
    else:
        args = x, W, b
    y, = func.apply(args)
    return y<|MERGE_RESOLUTION|>--- conflicted
+++ resolved
@@ -13,13 +13,10 @@
 if cuda.cudnn_enabled:
     cudnn = cuda.cudnn
     libcudnn = cuda.cudnn.cudnn
-<<<<<<< HEAD
-=======
     _cudnn_version = libcudnn.getVersion()
     _fwd_pref = libcudnn.CUDNN_CONVOLUTION_FWD_SPECIFY_WORKSPACE_LIMIT
     _bwd_filter_pref = \
         libcudnn.CUDNN_CONVOLUTION_BWD_FILTER_SPECIFY_WORKSPACE_LIMIT
->>>>>>> fe349472
     _bwd_data_pref = \
         libcudnn.CUDNN_CONVOLUTION_BWD_DATA_SPECIFY_WORKSPACE_LIMIT
     _algorithm = {}
@@ -196,13 +193,8 @@
             filter_desc = cudnn.create_filter_descriptor(W)
             conv_param = (self.ph, self.pw), (self.sy, self.sx), x.dtype
             conv_desc = cudnn.create_convolution_descriptor(
-<<<<<<< HEAD
-                *conv_param, use_tensor_core=use_tensor_core)
-=======
-                (self.ph, self.pw), (self.sy, self.sx), x.dtype,
-                dilation=(self.dy, self.dx),
+                *conv_param, dilation=(self.dy, self.dx),
                 use_tensor_core=use_tensor_core)
->>>>>>> fe349472
             if b is not None:
                 bias_desc = cudnn.create_tensor_descriptor(
                     b[None, :, None, None])

import copy
import inspect
import platform
import re
import sys
import unittest

import mock
import numpy as np
import pytest
import six

import chainerx

import chainer
from chainer.backends import cuda
from chainer.backends import intel64
import chainer.functions as F
from chainer import initializers
from chainer import testing
from chainer.testing import attr
from chainer import variable
import chainerx


class Constant(chainer.Function):

    def __init__(self, outputs):
        self.__outputs = outputs

    def forward_cpu(self, inputs):
        return self.__outputs

    def forward_gpu(self, inputs):
        return tuple(map(cuda.to_gpu, self.__outputs))

    def backward_cpu(self, inputs, grad_outputs):
        return tuple(map(np.zeros_like, inputs))

    def backward_gpu(self, inputs, grad_outputs):
        return tuple(map(cuda.cupy.zeros_like, inputs))


def constant(xs, value):
    return Constant(value)(*xs)


class MulAdd(chainer.FunctionNode):

    def forward(self, inputs):
        self.retain_inputs((0, 1))
        a, b, c = inputs
        return a * b + c,

    def backward_accumulate(self, target_input_indexes, grad_outputs,
                            grad_inputs):
        a, b = self.get_retained_inputs()
        g, = grad_outputs
        ret = []
        for i, g_in in zip(target_input_indexes, grad_inputs):
            if i == 0:
                ret.append(
                    g * b
                    if g_in is None else
                    muladd(g, b, g_in)
                )
            elif i == 1:
                ret.append(
                    a * g
                    if g_in is None else
                    muladd(a, g, g_in)
                )
            elif i == 2:
                ret.append(
                    g
                    if g_in is None else
                    g + g_in
                )
            else:
                assert False
        return tuple(ret)


def muladd(a, b, c):
    return MulAdd().apply((a, b, c))[0]


@testing.parameterize(*(
    testing.product({
        'var_mapping': [(0, 1, 2)],  # distinct
        'in0_isvar_hasgrad': [(False, False), (True, False), (True, True)],
        'in1_isvar_hasgrad': [(False, False), (True, False), (True, True)],
        'in2_isvar_hasgrad': [(False, False), (True, False), (True, True)],
    }) + testing.product({
        'var_mapping': [
            (0, 0, 1),  # a == b != c
            (0, 1, 0),
            (0, 1, 1),
        ],
        'in0_isvar_hasgrad': [(False, False), (True, False), (True, True)],
        'in1_isvar_hasgrad': [(False, False), (True, False), (True, True)],
    }) + testing.product({
        'var_mapping': [(0, 0, 0)],  # a == b == c
        'in0_isvar_hasgrad': [(False, False), (True, False), (True, True)],
    })
))
class TestBackwardAccumulate(unittest.TestCase):

    shape = 3,

    def setUp(self):
        n = max(self.var_mapping) + 1
        self.inputs_isvar_hasgrad = [
            getattr(self, 'in{}_isvar_hasgrad'.format(i))
            for i in range(n)]

        shape = self.shape
        self.inputs_data = [
            np.random.randn(*shape).astype(np.float32)
            for _ in range(n)]
        self.inputs_grad = [
            np.random.randn(*shape).astype(np.float32) if hasgrad else None
            for _, hasgrad in self.inputs_isvar_hasgrad]
        self.gy = np.random.randn(*shape).astype(np.float32)

    def _get_inputs(self):
        copied_data = [x.copy() for x in self.inputs_data]
        copied_grad = [
            None if g is None else g.copy() for g in self.inputs_data]
        return [
            chainer.Variable(x, grad=g) if isvar else x
            for x, g, (isvar, _) in zip(
                copied_data,
                copied_grad,
                self.inputs_isvar_hasgrad
            )
        ]

    def check_backward_accumulate(self, xp):
        inputs = self._get_inputs()
        a, b, c = [inputs[i] for i in self.var_mapping]
        y = muladd(a, b, c)
        y.grad = self.gy
        y.backward()

        inputs2 = self._get_inputs()
        a2, b2, c2 = [inputs2[i] for i in self.var_mapping]
        y2 = chainer.as_variable(a2 * b2 + c2)
        y2.grad = self.gy
        y2.backward()

        tol = {'atol': 1e-4, 'rtol': 1e-4}
        for x, x2, (isvar, _) in zip(
                inputs, inputs2, self.inputs_isvar_hasgrad):
            if isvar:
                xp.testing.assert_allclose(x.grad, x2.grad, **tol)

    def test_backward_accumulate_cpu(self):
        self.check_backward_accumulate(np)

    def _to_gpu(self):
        self.inputs_data = [cuda.to_gpu(x) for x in self.inputs_data]
        self.inputs_grad = [
            None if g is None else cuda.to_gpu(g)
            for g in self.inputs_grad]
        self.gy = cuda.to_gpu(self.gy)

    @attr.gpu
    def test_backward_accumulate_gpu(self):
        self._to_gpu()
        self.check_backward_accumulate(cuda.cupy)


class TestVariableNode(unittest.TestCase):

    def test_grad(self):
        with pytest.raises(ValueError):
            variable.VariableNode(chainer.Variable(), '', grad=None)


@testing.parameterize(
    {'x_shape': (10,), 'c_shape': (2, 5), 'label': '(2, 5), float32'},
    {'x_shape': (), 'c_shape': (1,), 'label': '(1), float32'},
)
class TestVariable(unittest.TestCase):

    def setUp(self):
        self.x = np.random.uniform(-1, 1, self.x_shape).astype(np.float32)
        self.a = np.random.uniform(0.1, 10, self.x_shape).astype(np.float32)
        self.size = int(np.prod(self.x_shape))
        self.c = np.arange(self.size).reshape(self.c_shape).astype(np.float32)

    @pytest.mark.chainerx
    def test_chainerx_init(self):
        a = chainerx.asarray(self.x)
<<<<<<< HEAD
=======
        x = chainer.Variable(a)
        assert a is x.array

    def check_attributes(self, gpu):
        a = self.x
        if gpu:
            a = cuda.to_gpu(a)
            xp = cuda.cupy
        else:
            xp = np
>>>>>>> 1956927b
        x = chainer.Variable(a)
        assert a is x.array

    def check_attributes(self, a):
        x = chainer.Variable(a)
        assert x.data is a
        assert x.array is a
        assert x.shape == self.x.shape
        assert x.ndim == self.x.ndim
        assert x.size == self.x.size
        assert x.dtype == self.x.dtype
        assert x.requires_grad
        assert x.node.requires_grad

    @pytest.mark.chainerx
    def test_attributes_chainerx(self):
        self.check_attributes(chainerx.asarray(self.x))

    def test_attributes_cpu(self):
        self.check_attributes(self.x)

    @attr.gpu
    def test_attributes_gpu(self):
        self.check_attributes(cuda.to_gpu(self.x))

    def test_uninitialized(self):
        a = chainer.Variable(None)
        assert a.xp is np

    def check_grad(self, x, xp):
        g = xp.array(x)
        v = chainer.Variable(x)
        gv = chainer.Variable(g)
        v.grad_var = gv

        assert v.grad is g
        assert v.grad_var is gv

    def check_len(self, gpu):
        x = self.x
        if gpu:
            x = cuda.to_gpu(x)
        x = chainer.Variable(x)
        if x.ndim == 0:
            pytest.raises(TypeError, x.__len__)
        else:
            assert len(x) == self.x_shape[0]

    def test_len_cpu(self):
        self.check_len(False)

    @attr.gpu
    def test_len_gpu(self):
        self.check_len(True)

    def check_get_item(self, gpu):
        x_data = self.x
        if gpu:
            x_data = cuda.to_gpu(x_data)
        x = chainer.Variable(x_data)
        if len(self.x_shape) > 0:
            slices = slice(2, 5)
            np.testing.assert_equal(cuda.to_cpu(x[slices].data),
                                    cuda.to_cpu(x_data[slices]))
            slices = slice(2, 5),
            np.testing.assert_equal(cuda.to_cpu(x[slices].data),
                                    cuda.to_cpu(x_data[slices]))

    def test_get_item_cpu(self):
        self.check_get_item(False)

    @attr.gpu
    def test_get_item_gpu(self):
        self.check_get_item(True)

    def check_label(self, expected, gpu):
        c = self.c
        if gpu:
            c = cuda.to_gpu(c)
        c = chainer.Variable(c)
        assert c.label == expected

    def test_label_cpu(self):
        self.check_label(self.label, False)

    @attr.gpu
    def test_label_gpu(self):
        self.check_label(self.label, True)

    def get_xp_and_variable(self, gpu):
        if gpu:
            return cuda.cupy, chainer.Variable(cuda.to_gpu(self.x))
        return np, chainer.Variable(self.x)

    def check_backward(self, inputs, intermediates, outputs, retain_grad):
        for o in outputs:
            o.backward(retain_grad)

        assert all([x.grad_var is not None for x in inputs])
        if retain_grad:
            assert all([x.grad_var is not None for x in intermediates])
        else:
            assert all([x.grad_var is None for x in intermediates])
        assert any([x.grad_var is not None for x in outputs])

    # length is number of edges. So, # of Variables created is length+1
    def create_linear_chain(self, length, gpu):
        _, x = self.get_xp_and_variable(gpu)
        ret = [x]
        for i in six.moves.range(length):
            ret.append(constant((ret[i], ), (self.a, )))
        if gpu:
            ret[-1].grad = cuda.cupy.zeros_like(ret[-1].data)
        else:
            ret[-1].grad = np.zeros_like(ret[-1].data)
        return ret

    def test_backward_cpu(self):
        ret = self.create_linear_chain(2, False)
        self.check_backward((ret[0], ), (ret[1], ), (ret[2], ), False)

    @attr.gpu
    def test_backward_gpu(self):
        ret = self.create_linear_chain(2, False)
        self.check_backward((ret[0], ), (ret[1], ), (ret[2], ), False)

    def check_backward_accumulate(self, gpu):
        xp, x = self.get_xp_and_variable(gpu)
        y = constant((x, x, x), (self.a, ))
        y.grad = xp.zeros_like(y.data)
        y.backward()
        assert x.grad_var.shape == self.x_shape

    def test_backward_accumulate_cpu(self):
        self.check_backward_accumulate(False)

    @attr.gpu
    def test_backward_accumulate_gpu(self):
        self.check_backward_accumulate(True)

    def test_backward_cpu_retain_grad(self):
        ret = self.create_linear_chain(2, False)
        self.check_backward((ret[0], ), (ret[1], ), (ret[2], ), True)

    @attr.gpu
    def test_backward_gpu_retain_grad(self):
        ret = self.create_linear_chain(2, True)
        self.check_backward((ret[0], ), (ret[1], ), (ret[2], ), True)

    def check_double_backprop(self, gpu):
        xp, x = self.get_xp_and_variable(gpu)
        x.grad_var = None

        y = x * x * x
        y.grad = xp.ones_like(y.data)
        y.backward(enable_double_backprop=True)
        gx = x.grad_var
        x.grad_var = None  # clear grad
        gx.grad = xp.ones_like(x.data)
        gx.backward()

        expect = 6 * x
        testing.assert_allclose(x.grad_var.data, expect.data)

    def test_double_backprop_cpu(self):
        self.check_double_backprop(False)

    @attr.gpu
    def test_double_backprop_gpu(self):
        self.check_double_backprop(True)

    def test_backward_no_grad_required(self):
        class DummyId(chainer.functions.math.identity.Identity):

            def backward(self, a, b):
                raise Exception('backward should not be called on inputs that '
                                'do not require grads')

        x = chainer.Variable(self.x)
        y1, y2 = DummyId().apply((x, x))
        x.node._requires_grad = False
        y1.backward()

    def test_unchain(self):
        ret = self.create_linear_chain(3, False)
        old_rank = ret[1].rank
        ret[1].unchain()
        assert ret[1].creator is None
        assert ret[1].rank == old_rank
        self.check_backward((ret[1],), (ret[2],), (ret[3],), False)

    def check_set_none_to_creator(self, use_creator_node):
        ret = self.create_linear_chain(3, False)
        old_rank = ret[1].rank
        if use_creator_node:
            ret[1].creator_node = None
        else:
            ret[1].creator = None
        assert ret[1].creator is None
        assert ret[1].creator_node is None
        assert ret[1].rank == old_rank
        self.check_backward((ret[1],), (ret[2],), (ret[3],), False)

    def test_set_none_to_creator(self):
        self.check_set_none_to_creator(False)

    def test_set_none_to_creator_node(self):
        self.check_set_none_to_creator(True)

    def test_set_none_and_original_to_creator(self):
        ret = self.create_linear_chain(2, False)
        old_rank = ret[1].rank
        creator_node = ret[1].creator_node
        ret[1].creator = None
        assert ret[1].creator is None
        assert ret[1].rank == old_rank

        ret[1].node._rank = -1
        ret[1].creator_node = creator_node
        assert ret[1].creator_node is creator_node
        assert ret[1].rank == creator_node.rank + 1
        self.check_backward((ret[0],), (ret[1],), (ret[2],), False)

    def test_set_fresh_creator(self):
        v = chainer.Variable()
        f = chainer.Function()
        v.creator = f
        assert v.creator is f
        assert v.creator_node is f.node
        assert v.rank == 1

    def test_set_fresh_creator_node(self):
        v = chainer.Variable()
        f = chainer.FunctionNode()
        v.creator_node = f
        assert v.creator is f
        assert v.creator_node is f
        assert v.rank == 1

    def test_unchain_backward_cpu(self):
        ret = self.create_linear_chain(3, False)
        ret[1].unchain_backward()
        self.check_backward((ret[1], ), (ret[2], ), (ret[3], ), False)

    @attr.gpu
    def test_unchain_backward_gpu(self):
        ret = self.create_linear_chain(3, True)
        ret[1].unchain_backward()
        self.check_backward((ret[1], ), (ret[2], ), (ret[3], ), False)

    def test_unchain_backward_cpu_retain_grad(self):
        ret = self.create_linear_chain(3, False)
        ret[1].unchain_backward()
        self.check_backward((ret[1], ), (ret[2], ), (ret[3], ), False)

    @attr.gpu
    def test_unchain_backward_gpu_retain_grad(self):
        ret = self.create_linear_chain(3, False)
        ret[1].unchain_backward()
        self.check_backward((ret[1], ), (ret[2], ), (ret[3], ), False)

    def test_invalid_value_type(self):
        with six.assertRaisesRegex(self, TypeError, 'int'):
            chainer.Variable(1)

    def test_grad_type_check_pass(self):
        a = chainer.Variable(np.empty((3,), dtype=np.float32))
        a.grad = np.ndarray((3,), dtype=np.float32)

    def test_grad_type_check_pass_type(self):
        a = chainer.Variable(np.empty((), dtype=np.float32))
        with pytest.raises(TypeError):
            a.grad = np.float32()

    @attr.gpu
    def test_grad_type_check_type_cpu_gpu_mixture(self):
        a = chainer.Variable(np.empty((3,), dtype=np.float32))
        with pytest.raises(TypeError):
            a.grad = cuda.cupy.empty((3,), dtype=np.float32)

    def test_grad_type_check_dtype(self):
        a = chainer.Variable(np.empty((3,), dtype=np.float32))
        with pytest.raises(TypeError):
            a.grad = np.empty((3,), dtype=np.float64)

    def test_grad_type_check_shape(self):
        a = chainer.Variable(np.empty((3,), dtype=np.float32))
        with pytest.raises(ValueError):
            a.grad = np.empty((2,), dtype=np.float32)

    def test_to_cpu_from_cpu(self):
        a = chainer.Variable(np.zeros(3, dtype=np.float32))
        a.grad = np.ones_like(a.data)
        b = a.data
        gb = a.grad
        c = b.copy()
        gc = gb.copy()
        a.to_cpu()
        assert a.data is b
        assert a.grad is gb
        np.testing.assert_array_equal(a.data, c)
        np.testing.assert_array_equal(a.grad, gc)

    @attr.gpu
    def test_to_cpu(self):
        a = chainer.Variable(cuda.cupy.zeros(3, dtype=np.float32))
        assert a.xp is cuda.cupy
        a.grad = cuda.cupy.ones_like(a.data)
        a.to_cpu()
        assert a.xp is np
        np.testing.assert_array_equal(a.data, np.zeros(3, dtype=np.float32))
        np.testing.assert_array_equal(a.grad, np.ones(3, dtype=np.float32))

    @attr.gpu
    def test_to_gpu_from_gpu(self):
        cp = cuda.cupy
        a = chainer.Variable(cp.zeros(3, dtype=np.float32))
        a.grad = cuda.cupy.ones_like(a.data)
        b = a.data
        gb = a.grad
        c = b.copy()
        gc = gb.copy()
        a.to_gpu()
        assert a.data is b
        assert a.grad is gb
        cp.testing.assert_array_equal(a.data, c)
        cp.testing.assert_array_equal(a.grad, gc)

    @attr.gpu
    def test_to_gpu(self):
        cp = cuda.cupy
        a = chainer.Variable(np.zeros(3, dtype=np.float32))
        assert a.xp is np
        a.grad = np.ones(3, dtype=np.float32)
        a.to_gpu()
        assert a.xp is cuda.cupy
        cp.testing.assert_array_equal(a.data, cp.zeros(3, dtype=np.float32))
        cp.testing.assert_array_equal(a.grad, cp.ones(3, dtype=np.float32))

    @attr.multi_gpu(2)
    def test_to_gpu_from_another_gpu(self):
        cp = cuda.cupy
        a = chainer.Variable(cp.zeros(3, dtype=np.float32))
        a.grad = cuda.cupy.ones_like(a.data)
        b = a.data.copy()
        gb = a.grad.copy()
        a.to_gpu(1)

        assert int(cuda.get_device_from_array(a.data)) == 1
        assert int(cuda.get_device_from_array(a.grad)) == 1
        cp.testing.assert_array_equal(a.data, b)
        cp.testing.assert_array_equal(a.grad, gb)

    def check_cleargrad(self, a_data, fill=False):
        xp = cuda.get_array_module(a_data)
        a = chainer.Variable(a_data)
        if fill:
            a.grad = xp.full_like(a_data, np.nan)

        a.cleargrad()
        assert a.grad is None

    def test_cleargrad_cpu(self):
        self.check_cleargrad(np.empty(3, dtype=np.float32))

    def test_cleargrad_fill_cpu(self):
        self.check_cleargrad(np.empty(3, dtype=np.float32), fill=True)

    @attr.gpu
    def test_cleargrad_gpu(self):
        self.check_cleargrad(cuda.cupy.empty(3, dtype=np.float32))

    @attr.gpu
    def test_cleargrad_fill_gpu(self):
        self.check_cleargrad(cuda.cupy.empty(3, dtype=np.float32), fill=True)

    def check_zerograd(self, a_data, fill=False):
        xp = cuda.get_array_module(a_data)
        a = chainer.Variable(a_data)
        if fill:
            a.grad_var = chainer.Variable(xp.full_like(a_data, np.nan))
            a.grad_var.creator_node = chainer.FunctionNode()

        with testing.assert_warns(DeprecationWarning):
            a.zerograd()
        assert a.grad is not None
        if fill:
            assert a.grad_var.creator_node is None
        g_expect = xp.zeros_like(a.data)
        xp.testing.assert_array_equal(a.grad, g_expect)

    def test_zerograd_cpu(self):
        self.check_zerograd(np.empty(3, dtype=np.float32))

    def test_zerograd_fill_cpu(self):
        self.check_zerograd(np.empty(3, dtype=np.float32), fill=True)

    @attr.multi_gpu(2)
    def test_zerograds_multi_gpu(self):
        cupy = cuda.cupy
        with cuda.get_device_from_id(1):
            a = chainer.Variable(cupy.empty(3, dtype=np.float32))
        with testing.assert_warns(DeprecationWarning):
            a.zerograd()
        assert a.grad is not None
        assert int(a.grad.device) == 1
        with cuda.get_device_from_id(1):
            g_expect = cupy.zeros_like(a.data)
            cupy.testing.assert_array_equal(a.grad, g_expect)

    @attr.multi_gpu(2)
    def test_zerograds_fill_multi_gpu(self):
        cupy = cuda.cupy
        with cuda.get_device_from_id(1):
            a = chainer.Variable(cupy.empty(3, dtype=np.float32))
            a.grad = cupy.empty_like(a.data)
        with testing.assert_warns(DeprecationWarning):
            a.zerograd()
        assert int(a.grad.device) == 1
        with cuda.get_device_from_id(1):
            g_expect = cupy.zeros_like(a.data)
            cupy.testing.assert_array_equal(a.grad, g_expect)

    @attr.gpu
    def test_zerograd_gpu(self):
        self.check_zerograd(cuda.cupy.empty(3, dtype=np.float32))

    @attr.gpu
    def test_zerograd_fill_gpu(self):
        self.check_zerograd(cuda.cupy.empty(3, dtype=np.float32), fill=True)

    def check_copydata(self, data1, data2, expect):
        xp = cuda.get_array_module(data1)
        v = chainer.Variable(data1)
        w = chainer.Variable(data2)
        v.copydata(w)
        xp.testing.assert_array_equal(v.data, expect)

    def test_copydata_cpu_to_cpu(self):
        self.check_copydata(np.zeros(3, dtype=np.float32),
                            np.ones(3, dtype=np.float32),
                            np.ones(3, dtype=np.float32))

    @attr.gpu
    def test_copydata_cpu_to_gpu(self):
        cp = cuda.cupy
        self.check_copydata(cp.zeros(3, dtype=np.float32),
                            np.ones(3, dtype=np.float32),
                            cp.ones(3, dtype=np.float32))

    @attr.ideep
    def test_copydata_cpu_to_ideep(self):
        self.check_copydata(intel64.ideep.array(np.zeros(3, dtype=np.float32)),
                            np.ones(3, dtype=np.float32),
                            np.ones(3, dtype=np.float32))

    @attr.gpu
    def test_copydata_gpu_to_gpu(self):
        cp = cuda.cupy
        self.check_copydata(cp.zeros(3, dtype=np.float32),
                            cp.ones(3, dtype=np.float32),
                            cp.ones(3, dtype=np.float32))

    @attr.gpu
    def test_copydata_gpu_to_cpu(self):
        cp = cuda.cupy
        self.check_copydata(np.zeros(3, dtype=np.float32),
                            cp.ones(3, dtype=np.float32),
                            np.ones(3, dtype=np.float32))

    @attr.ideep
    def test_copydata_ideep_to_cpu(self):
        self.check_copydata(np.zeros(3, dtype=np.float32),
                            intel64.ideep.array(np.ones(3, dtype=np.float32)),
                            np.ones(3, dtype=np.float32))

    @attr.multi_gpu(2)
    def test_copydata_gpu_to_another_gpu(self):
        cp = cuda.cupy
        with cuda.get_device_from_id(0):
            data1 = cp.zeros(3, dtype=np.float32)
            expect = cp.ones(3, dtype=np.float32)
        with cuda.get_device_from_id(1):
            data2 = cp.ones(3, dtype=np.float32)
        self.check_copydata(data1, data2, expect)

    def check_addgrad(self, src, dst, expect,
                      clear_src_grad=False, clear_dst_grad=False):
        xp = cuda.get_array_module(dst)
        a = chainer.Variable(src)
        a.grad = src
        b = chainer.Variable(dst)
        b.grad = dst
        if clear_src_grad:
            a.cleargrad()
        if clear_dst_grad:
            b.cleargrad()
        b.addgrad(a)
        xp.testing.assert_array_equal(b.grad, expect)
        assert cuda.get_device_from_array(b.data) \
            == cuda.get_device_from_array(b.grad)

    def test_addgrad_cpu_to_cpu(self):
        self.check_addgrad(np.full(3, 10, dtype=np.float32),
                           np.full(3, 20, dtype=np.float32),
                           np.full(3, 30, dtype=np.float32))

    @attr.gpu
    def test_addgrad_cpu_to_gpu(self):
        cp = cuda.cupy
        self.check_addgrad(np.full(3, 10, dtype=np.float32),
                           cp.full(3, 20, dtype=np.float32),
                           cp.full(3, 30, dtype=np.float32))

    @attr.gpu
    def test_addgrad_gpu_to_gpu(self):
        cp = cuda.cupy
        self.check_addgrad(cp.full(3, 10, dtype=np.float32),
                           cp.full(3, 20, dtype=np.float32),
                           cp.full(3, 30, dtype=np.float32))

    @attr.gpu
    def test_addgrad_gpu_to_cpu(self):
        cp = cuda.cupy
        self.check_addgrad(cp.full(3, 10, dtype=np.float32),
                           np.full(3, 20, dtype=np.float32),
                           np.full(3, 30, dtype=np.float32))

    @attr.multi_gpu(2)
    def test_addgrad_gpu_to_gpu_multi(self):
        cp = cuda.cupy
        with cuda.get_device_from_id(1):
            a = cp.full(3, 10, dtype=np.float32)
            b = cp.full(3, 20, dtype=np.float32)
            c = cp.full(3, 30, dtype=np.float32)
        with cuda.get_device_from_id(0):
            self.check_addgrad(a, b, c)

    @attr.multi_gpu(2)
    def test_addgrad_gpu_to_another_gpu(self):
        cp = cuda.cupy
        with cuda.get_device_from_id(1):
            a = cp.full(3, 10, dtype=np.float32)
        with cuda.get_device_from_id(0):
            b = cp.full(3, 20, dtype=np.float32)
            c = cp.full(3, 30, dtype=np.float32)
        self.check_addgrad(a, b, c)

    def test_addgrad_cpu_to_cpu_none_src(self):
        self.check_addgrad(np.full(3, 10, dtype=np.float32),
                           np.full(3, 20, dtype=np.float32),
                           np.full(3, 20, dtype=np.float32),
                           clear_src_grad=True)

    @attr.gpu
    def test_addgrad_gpu_to_gpu_none_src(self):
        cp = cuda.cupy
        self.check_addgrad(cp.full(3, 10, dtype=np.float32),
                           cp.full(3, 20, dtype=np.float32),
                           cp.full(3, 20, dtype=np.float32),
                           clear_src_grad=True)

    @attr.multi_gpu(2)
    def test_addgrad_gpu_to_another_gpu_none_src_dev0(self):
        cp = cuda.cupy
        with cuda.get_device_from_id(1):
            a = cp.full(3, 10, dtype=np.float32)
        with cuda.get_device_from_id(0):
            b = cp.full(3, 20, dtype=np.float32)
            c = cp.full(3, 20, dtype=np.float32)
        with cuda.get_device_from_id(0):
            self.check_addgrad(a, b, c, clear_src_grad=True)

    @attr.multi_gpu(2)
    def test_addgrad_gpu_to_another_gpu_none_src_dev1(self):
        cp = cuda.cupy
        with cuda.get_device_from_id(1):
            a = cp.full(3, 10, dtype=np.float32)
        with cuda.get_device_from_id(0):
            b = cp.full(3, 20, dtype=np.float32)
            c = cp.full(3, 20, dtype=np.float32)
        with cuda.get_device_from_id(1):
            self.check_addgrad(a, b, c, clear_src_grad=True)

    def test_addgrad_cpu_to_cpu_none_dst(self):
        self.check_addgrad(np.full(3, 20, dtype=np.float32),
                           np.full(3, 10, dtype=np.float32),
                           np.full(3, 20, dtype=np.float32),
                           clear_dst_grad=True)

    @attr.gpu
    def test_addgrad_gpu_to_gpu_none_dst(self):
        cp = cuda.cupy
        self.check_addgrad(cp.full(3, 20, dtype=np.float32),
                           cp.full(3, 10, dtype=np.float32),
                           cp.full(3, 20, dtype=np.float32),
                           clear_dst_grad=True)

    @attr.multi_gpu(2)
    def test_addgrad_gpu_to_another_gpu_none_dst_dev0(self):
        cp = cuda.cupy
        with cuda.get_device_from_id(1):
            a = cp.full(3, 20, dtype=np.float32)
        with cuda.get_device_from_id(0):
            b = cp.full(3, 10, dtype=np.float32)
            c = cp.full(3, 20, dtype=np.float32)
        with cuda.get_device_from_id(0):
            self.check_addgrad(a, b, c, clear_dst_grad=True)

    @attr.multi_gpu(2)
    def test_addgrad_gpu_to_another_gpu_none_dst_dev1(self):
        cp = cuda.cupy
        with cuda.get_device_from_id(1):
            a = cp.full(3, 20, dtype=np.float32)
        with cuda.get_device_from_id(0):
            b = cp.full(3, 10, dtype=np.float32)
            c = cp.full(3, 20, dtype=np.float32)
        with cuda.get_device_from_id(1):
            self.check_addgrad(a, b, c, clear_dst_grad=True)

    def test_addgrad_none_src_dst(self):
        x = chainer.Variable(self.x)
        y = chainer.Variable(self.x)
        y.addgrad(x)
        assert y.grad is None

    def test_pickle_cpu(self):
        x = chainer.Variable(self.x)
        x.grad = np.ones_like(x.data)
        binary = six.moves.cPickle.dumps(x)
        d = six.moves.cPickle.loads(binary)
        np.testing.assert_array_equal(x.data, d.data)
        np.testing.assert_array_equal(x.grad, d.grad)

    @attr.gpu
    def test_pickle_gpu(self):
        cp = cuda.cupy
        x = chainer.Variable(self.x)
        x.grad = np.ones_like(x.data)
        x.to_gpu()
        binary = six.moves.cPickle.dumps(x)
        d = six.moves.cPickle.loads(binary)
        cp.testing.assert_array_equal(x.data, d.data)
        cp.testing.assert_array_equal(x.grad, d.grad)


class TestVariableBasic(unittest.TestCase):
    def test_unhashable(self):
        a = chainer.Variable(np.ones((2,)))
        with six.assertRaisesRegex(self, TypeError, '^unhashable type: '):
            hash(a)

    def test_unequatable(self):
        a = chainer.Variable(np.ones((2,)))
        b = chainer.Variable(np.ones((2,)))
        with pytest.raises(NotImplementedError):
            a == b
        with pytest.raises(NotImplementedError):
            a == a
        with pytest.raises(NotImplementedError):
            a != b
        with pytest.raises(NotImplementedError):
            a != a

    def test_uncomparable(self):
        a = chainer.Variable(np.ones((2,)))
        b = chainer.Variable(np.ones((2,)))
        with pytest.raises(NotImplementedError):
            a < b
        with pytest.raises(NotImplementedError):
            a <= b
        with pytest.raises(NotImplementedError):
            a > b
        with pytest.raises(NotImplementedError):
            a >= b

    def test_bool_inconvertible(self):
        a = chainer.Variable(np.ones((2,)))
        with pytest.raises(NotImplementedError):
            if a:
                pass
        with pytest.raises(NotImplementedError):
            if not a:
                pass


class TestVariableDataAssign(unittest.TestCase):

    def test_variable_data_assign(self):
        x = chainer.Variable(np.ones((3, 2), np.float32))
        chainer.functions.sin(x)
        x.data = np.ones((2, 4), np.float64)
        assert x.data.shape == (2, 4)
        assert x.data.dtype == np.float64
        assert x.shape == (2, 4)
        assert x.dtype == np.float64
        assert x.node.shape == (2, 4)
        assert x.node.dtype == np.float64
        assert x.node.data.shape == (2, 4)
        assert x.node.data.dtype == np.float64

    @attr.gpu
    def test_to_gpu(self):
        x = chainer.Variable(np.ones((3, 2), np.float32))
        chainer.functions.sin(x)
        x.to_gpu()
        assert x.data is x.node.data
        x.to_cpu()
        assert x.data is x.node.data

    @attr.ideep
    def test_to_intel64(self):
        x = chainer.Variable(np.ones((3, 2), np.float32))
        chainer.functions.sin(x)
        x.to_intel64()
        assert x.data is x.node.data
        x.to_cpu()
        assert x.data is x.node.data


class TestParameter(unittest.TestCase):

    def setUp(self):
        self.a = np.random.rand(3, 2).astype(np.float32)

    def test_initializer(self):
        x = chainer.Parameter(shape=(1,))
        assert x.initializer is not None

    def test_initialize_by_scalar(self):
        x = chainer.Parameter(2., (3,))
        np.testing.assert_array_equal(x.data, np.array([2., 2., 2.]))

    def test_initialize_by_initializer(self):
        x = chainer.Parameter(initializers.One(), (3,))
        np.testing.assert_array_equal(
            x.data, np.array([1., 1., 1.], dtype='f'))

    def test_initialize_by_none(self):
        x = chainer.Parameter(None, (3,))
        np.testing.assert_array_equal(
            x.data, np.full((3,), np.nan, dtype='f'))

    def test_initialize_by_array(self):
        data = np.array([1., 2., 3.], dtype='f')
        x = chainer.Parameter(data)
        assert x.data is data

    @attr.gpu
    def test_initialize_by_cupy_array(self):
        data = cuda.cupy.array([1., 2., 3.], dtype='f')
        x = chainer.Parameter(data, (3,))
        assert isinstance(x.data, cuda.cupy.ndarray)
        cuda.cupy.testing.assert_array_equal(x.data, data)

    def test_update_rule(self):
        update_rule = mock.MagicMock()
        g = self.a.copy()
        x = chainer.Parameter(self.a)
        x.grad = g
        x.update_rule = update_rule
        x.update()
        assert update_rule.update.call_count == 1
        assert update_rule.update.call_args_list[0] == [(x,), {}]

    def test_update_rule_without_grad(self):
        update_rule = mock.MagicMock()
        x = chainer.Parameter(self.a)
        x.update_rule = update_rule
        x.update()
        assert update_rule.update.call_count == 1


class TestUninitializedParameter(unittest.TestCase):

    def setUp(self):
        self.a = np.random.rand(3, 2).astype(np.float32)
        self.b = np.random.rand(*self.a.shape).astype(self.a.dtype)

    def test_init_without_data(self):
        x = chainer.Parameter()
        assert x.data is None
        assert x.grad is None

    def test_initialize(self):
        x = chainer.Parameter()
        x.initialize((3, 2))
        assert x.shape == (3, 2)
        assert x.dtype == np.float32
        np.testing.assert_array_equal(x.data, np.float32('nan'))
        np.testing.assert_array_equal(x.grad, np.float32('nan'))

    def check_constant_initialization(self, x, a, xp):
        x.initialize(a.shape)
        assert isinstance(x.data, xp.ndarray)
        xp.testing.assert_array_equal(x.data, xp.asarray(a))
        xp.testing.assert_array_equal(x.grad, np.float32('nan'))

    def test_initialize_with_initializer(self):
        x = chainer.Parameter(initializers.Constant(self.a))
        self.check_constant_initialization(x, self.a, np)

    def test_initialize_dtype(self):
        initializer = initializers.Zero(np.float64)
        x = chainer.Parameter(initializer=initializer)
        x.initialize((2, 3))
        assert x.data.dtype == np.float64
        assert x.grad.dtype == np.float64

    def test_initialize_by_callable_default_dtype(self):
        def initializer(array):
            array.fill(1.0)
        x = chainer.Parameter(initializer=initializer)
        with chainer.using_config('dtype', np.float16):
            x.initialize((3, 2))
        assert x.data.dtype == np.float16
        assert x.grad.dtype == np.float16

    def test_initialize_node(self):
        initializer = initializers.Zero(np.float64)
        x = chainer.Parameter(initializer=initializer)
        x.initialize((2, 3))
        assert x.node.shape == (2, 3)
        assert x.node.dtype == np.float64

    @attr.gpu
    def test_initialize_to_gpu(self):
        x = chainer.Parameter(initializer=initializers.Constant(self.a))
        x.to_gpu()
        self.check_constant_initialization(x, self.a, cuda.cupy)

    @attr.gpu
    def test_initialize_to_cpu(self):
        x = chainer.Parameter(initializer=initializers.Constant(self.a))
        x.to_gpu()
        x.to_cpu()
        self.check_constant_initialization(x, self.a, np)

    @attr.ideep
    def test_initialize_to_intel64(self):
        x = chainer.Parameter(initializer=initializers.Constant(self.a))
        assert x.data is None
        x.to_intel64()
        x.initialize(self.a.shape)
        assert isinstance(x.data, intel64.mdarray)
        np.testing.assert_array_equal(x.data, self.a)
        np.testing.assert_array_equal(x.grad, np.float32('nan'))

    def test_copy_to_initialize(self):
        # This test intends the use case of link.copy() method.
        x = chainer.Parameter()
        y = copy.copy(x)
        x.initialize((3, 2))
        assert x.data is y.data

    def test_cleargrad(self):
        x = chainer.Parameter()
        x.cleargrad()
        x.initialize((3, 2))
        assert x.grad is None

    def check_zerograd(self, x, xp):
        assert isinstance(x.grad, xp.ndarray)
        assert x.grad.shape == x.data.shape
        assert x.grad.dtype == x.data.dtype
        xp.testing.assert_array_equal(x.grad, 0)

    def test_zerograd(self):
        x = chainer.Parameter()
        with testing.assert_warns(DeprecationWarning):
            x.zerograd()
        x.initialize((3, 2))
        self.check_zerograd(x, np)

    @attr.gpu
    def test_zerograd_to_gpu(self):
        x = chainer.Parameter()
        with testing.assert_warns(DeprecationWarning):
            x.zerograd()
        x.to_gpu()
        x.initialize((3, 2))
        self.check_zerograd(x, cuda.cupy)

    @attr.gpu
    def test_to_gpu_zerograd(self):
        x = chainer.Parameter()
        x.to_gpu()
        with testing.assert_warns(DeprecationWarning):
            x.zerograd()
        x.initialize((3, 2))
        self.check_zerograd(x, cuda.cupy)

    def test_zerograd_dtype(self):
        x = chainer.Parameter(initializers.Zero(dtype=np.float16))
        with testing.assert_warns(DeprecationWarning):
            x.zerograd()
        x.initialize((3, 2))
        assert x.grad.dtype == x.data.dtype

    def test_copydata_to_uninitialized_parameter(self):
        x = chainer.Parameter()
        y = chainer.Parameter(self.a)
        x.copydata(y)
        np.testing.assert_array_equal(x.data, self.a)

    @attr.gpu
    def test_copydata_to_uninitialized_parameter_gpu(self):
        x = chainer.Parameter()
        y = chainer.Parameter(self.a)
        x.to_gpu()
        x.copydata(y)
        cp = cuda.cupy
        assert isinstance(x.data, cp.ndarray)
        cp.testing.assert_array_equal(x.data, self.a)

    def test_copydata_from_uninitialized_parameter(self):
        initializer = initializers.Zero()
        x = chainer.Parameter(self.a)
        y = chainer.Parameter(initializer)
        x.copydata(y)
        assert isinstance(x.data, np.ndarray)
        assert isinstance(y.data, np.ndarray)
        np.testing.assert_array_equal(x.data, y.data)

    @attr.gpu
    def test_copydata_from_uninitialized_parameter_gpu(self):
        initializer = initializers.Zero()
        x = chainer.Parameter(self.a)
        y = chainer.Parameter(initializer)
        y.to_gpu()
        x.copydata(y)
        cp = cuda.cupy
        assert isinstance(x.data, np.ndarray)
        assert isinstance(y.data, cp.ndarray)
        cp.testing.assert_array_equal(x.data, y.data)

    def test_copydata_from_to_uninitialized_parameters(self):
        x = chainer.Parameter()
        y = chainer.Parameter()
        x.copydata(y)
        assert x.data is None
        assert y.data is None

    def test_addgrad_to_uninitialized_parameter(self):
        x = chainer.Parameter()
        y = chainer.Parameter(self.a)
        y.grad = self.b
        x.cleargrad()
        x.addgrad(y)
        assert isinstance(x.data, np.ndarray)
        assert isinstance(x.grad, np.ndarray)
        np.testing.assert_array_equal(x.grad, self.b)

    @attr.gpu
    def test_addgrad_to_uninitialized_parameter_cpu_to_gpu(self):
        x = chainer.Parameter()
        y = chainer.Parameter(self.a)
        y.grad = self.b
        x.to_gpu()
        x.cleargrad()
        x.addgrad(y)
        cp = cuda.cupy
        assert isinstance(x.data, cp.ndarray)
        assert isinstance(x.grad, cp.ndarray)
        cp.testing.assert_array_equal(x.grad, self.b)

    @attr.gpu
    def test_addgrad_to_uninitialized_parameter_gpu_to_cpu(self):
        x = chainer.Parameter()
        y = chainer.Parameter(self.a)
        y.grad = self.b
        y.to_gpu()
        x.cleargrad()
        x.addgrad(y)
        assert isinstance(x.data, np.ndarray)
        assert isinstance(x.grad, np.ndarray)
        np.testing.assert_array_equal(x.grad, self.b)

    @attr.gpu
    def test_addgrad_to_uninitialized_parameter_gpu_to_gpu(self):
        x = chainer.Parameter()
        y = chainer.Parameter(self.a)
        y.grad = self.b
        x.to_gpu()
        y.to_gpu()
        x.cleargrad()
        x.addgrad(y)
        cp = cuda.cupy
        assert isinstance(x.data, cp.ndarray)
        assert isinstance(x.grad, cp.ndarray)
        cp.testing.assert_array_equal(x.grad, self.b)

    @attr.multi_gpu(2)
    def test_addgrad_to_uninitialized_parameter_gpu_to_another_gpu(self):
        x = chainer.Parameter()
        y = chainer.Parameter(self.a)
        y.grad = self.b
        x.to_gpu(1)
        y.to_gpu(0)
        x.cleargrad()
        x.addgrad(y)
        cp = cuda.cupy
        assert isinstance(x.data, cp.ndarray)
        assert isinstance(x.grad, cp.ndarray)
        assert int(x.data.device) == 1
        assert int(x.grad.device) == 1
        cp.testing.assert_array_equal(x.grad, self.b)


class TestDebugPrint(unittest.TestCase):

    def setUp(self):
        self.arr = np.random.randn(5, 3, 5, 5).astype(np.float32)

    def check_debug_print(self, v, mean, std):
        result = v.debug_print()
        assert v.summary() in result
        assert 'dtype: float32' in result
        # py2.7 on win64 returns shape as long
        assert re.match(r'- shape: \(5L?, 3L?, 5L?, 5L?\)',
                        result.splitlines()[3])

        # no grad
        msg = 'statistics: mean={mean:.8f}, std={std:.8f}'
        msg = msg.format(mean=mean, std=std)
        assert msg in result
        assert 'grad: None' in result

        # zero grad
        with testing.assert_warns(DeprecationWarning):
            v.zerograd()
        result = v.debug_print()
        assert 'grad: 0' in result

        # add grad
        v.grad = v.data
        result = v.debug_print()

        msg = 'grad: mean={mean:.8f}, std={std:.8f}'.format(mean=mean, std=std)
        assert msg in result

    def check_debug_print_empty(self, v):
        result = v.debug_print()
        assert 'device: None' in result
        assert 'backend: None' in result
        assert 'shape: None' in result
        assert 'dtype: None' in result
        assert 'statistics: None' in result
        assert 'grad: None' in result

    def test_debug_print_cpu(self):
        v = chainer.Variable(self.arr)
        result = v.debug_print()
        assert 'device: CPU' in result
        assert 'numpy.ndarray' in result

        self.check_debug_print(v, mean=float(np.mean(v.data)),
                               std=float(np.std(v.data)))

    @attr.gpu
    def test_debug_print_gpu(self):
        v = chainer.Variable(self.arr)
        v.to_gpu(0)

        result = v.debug_print()
        assert 'device: <CUDA Device 0>' in result
        assert 'cupy.core.core.ndarray' in result

        self.check_debug_print(v, mean=float(cuda.cupy.mean(v.data)),
                               std=float(cuda.cupy.std(v.data)))

    def test_debug_print_empty(self):
        v = chainer.Variable()
        self.check_debug_print_empty(v)


class TestVariableSetCreator(unittest.TestCase):

    class MockFunction(chainer.Function):
        pass

    def setUp(self):
        self.x = np.random.uniform(-1, 1, (2, 5)).astype(np.float32)
        self.f = self.MockFunction()
        self.node = self.f.node
        self.node.rank = 10

    def check_set_creator(self, x):
        x = chainer.Variable(x)
        x.set_creator(self.f)
        assert x.creator == self.f
        assert x.rank == 11

    def test_set_creator_cpu(self):
        self.check_set_creator(self.x)

    @attr.gpu
    def test_set_creator_gpu(self):
        self.check_set_creator(cuda.to_gpu(self.x))

    def check_set_creator_node(self, x):
        x = chainer.Variable(x)
        x.set_creator_node(self.node)
        assert x.creator_node == self.node
        assert x.rank == 11

    def test_set_creator_node_cpu(self):
        self.check_set_creator_node(self.x)

    @attr.gpu
    def test_set_creator_node_gpu(self):
        self.check_set_creator_node(cuda.to_gpu(self.x))


class TestVariableBackwardError(unittest.TestCase):

    def setUp(self):
        self.x = np.array([1], np.float32)

    def check_type_mismatch(self, x_data):
        xp = cuda.get_array_module(x_data)

        class DummyFunction(chainer.Function):
            label = 'dummy_function'

            def forward(self, inputs):
                return xp.array(1, np.float32),

            def backward(self, inputs, grads):
                return [1]

        x = chainer.Variable(x_data)
        y = DummyFunction()(x)
        with six.assertRaisesRegex(self, TypeError, 'dummy_function'):
            y.backward()

    def test_type_mismatch_cpu(self):
        self.check_type_mismatch(self.x)

    @attr.gpu
    def test_type_mismatch_gpu(self):
        self.check_type_mismatch(cuda.to_gpu(self.x))

    def check_dtype_mismatch(self, x_data):
        xp = cuda.get_array_module(x_data)

        class DummyFunction(chainer.Function):
            label = 'dummy_function'

            def forward(self, inputs):
                return xp.array(1, np.float32),

            def backward(self, inputs, grads):
                return xp.array([1], np.int32),

        x = chainer.Variable(x_data)
        y = DummyFunction()(x)
        with six.assertRaisesRegex(self, TypeError, 'dummy_function'):
            y.backward()

    def test_dtype_mismatch_cpu(self):
        self.check_dtype_mismatch(self.x)

    @attr.gpu
    def test_dtype_mismatch_gpu(self):
        self.check_dtype_mismatch(cuda.to_gpu(self.x))

    def check_shape_mismatch(self, x_data):
        xp = cuda.get_array_module(x_data)

        class DummyFunction(chainer.Function):
            label = 'dummy_function'

            def forward(self, inputs):
                return xp.array(1, np.float32),

            def backward(self, inputs, grads):
                return xp.array([1, 2], np.float32),

        x = chainer.Variable(x_data)
        y = DummyFunction()(x)
        with six.assertRaisesRegex(self, ValueError, 'dummy_function'):
            y.backward()

    def test_shape_mismatch_cpu(self):
        self.check_shape_mismatch(self.x)

    @attr.gpu
    def test_shape_mismatch_gpu(self):
        self.check_shape_mismatch(cuda.to_gpu(self.x))


class TestVariableBackwardErrorTraceback(unittest.TestCase):

    def setUp(self):
        self.x = np.array([1], np.float32)
        chainer.set_debug(True)

    def tearDown(self):
        chainer.set_debug(False)

    def check_traceback(self, x_data):
        xp = cuda.get_array_module(x_data)

        class DummyFunction(chainer.Function):
            label = 'dummy_function'

            def forward(self, inputs):
                return xp.array(1, np.float32),

            def backward(self, inputs, grads):
                return xp.array([1, 2], np.float32),

        x = chainer.Variable(x_data)
        line = inspect.currentframe().f_lineno + 1
        y = DummyFunction()(x)  # `line` is THIS line
        try:
            y.backward()
            self.fail()
        except ValueError as e:
            assert 'Stacktrace' in str(e)
            assert 'line %d' % line in str(e)

    def test_traceback_cpu(self):
        self.check_traceback(self.x)

    @attr.gpu
    def test_traceback_gpu(self):
        self.check_traceback(cuda.to_gpu(self.x))

    def test_raise(self):
        x = np.array([1], np.float32)
        x = chainer.Variable(x)
        y = F.identity(x)
        y.grad = np.array([np.nan], np.float32)
        with pytest.raises(RuntimeError):
            y.backward()

    def test_int(self):
        x = np.array([1], np.int)
        x = chainer.Variable(x)
        y = F.identity(x)
        y.grad = np.array([0], np.int)
        y.backward()


@testing.parameterize(*testing.product({
    'in_shape': [(4, 3, 2)],
    'out_shape': [(2, 2, 6), (2, -1, 6), 24, (-1,), [2, 12]],
    'dtype': [np.float16, np.float32, np.float64],
}))
class TestReshape(unittest.TestCase):

    def setUp(self):
        self.x = np.random.uniform(-1, 1, self.in_shape).astype(self.dtype)

    def check_forward(self, x_data):
        shape = self.out_shape
        x = chainer.Variable(x_data)
        y = x.reshape(shape)
        assert y.data.dtype == self.dtype
        assert (self.x.reshape(shape) == cuda.to_cpu(y.data)).all()

    def test_forward_cpu(self):
        self.check_forward(self.x)

    @attr.gpu
    def test_forward_gpu(self):
        self.check_forward(cuda.to_gpu(self.x))

    def check_backward(self, x_data):
        x = chainer.Variable(x_data)
        y = x.reshape(self.out_shape)
        y.grad = y.data
        y.backward()
        testing.assert_allclose(x.data, x.grad, atol=0, rtol=0)

    def test_backward_cpu(self):
        self.check_backward(self.x)

    @attr.gpu
    def test_backward_gpu(self):
        self.check_backward(cuda.to_gpu(self.x))


@testing.parameterize(*testing.product({
    'in_shape': [(4, 3, 2)],
    'axes': [[], [(-1, 0, 1)], [[-1, 0, 1]], [None], [-1, 0, 1]],
    'dtype': [np.float16, np.float32, np.float32],
}))
class TestTranspose(unittest.TestCase):

    def setUp(self):
        self.x = np.random.uniform(-1, 1, self.in_shape).astype(self.dtype)

    def check_forward(self, x_data):
        axes = self.axes
        x = chainer.Variable(x_data)
        y = x.transpose(*axes)
        assert y.data.dtype == self.dtype
        assert (self.x.transpose(*axes) == cuda.to_cpu(y.data)).all()

    def test_forward_cpu(self):
        self.check_forward(self.x)

    @attr.gpu
    def test_forward_gpu(self):
        self.check_forward(cuda.to_gpu(self.x))

    def check_backward(self, x_data):
        x = chainer.Variable(x_data)
        y = x.transpose(*self.axes)
        y.grad = y.data
        y.backward()
        testing.assert_allclose(x.data, x.grad, atol=0, rtol=0)

    def test_backward_cpu(self):
        self.check_backward(self.x)

    @attr.gpu
    def test_backward_gpu(self):
        self.check_backward(cuda.to_gpu(self.x))


class UnnamedVariableToStringTestBase(object):

    def setUp(self):
        if self.x_shape is None:
            self.x = chainer.Variable()
        else:
            x = np.empty(self.x_shape)
            x = np.arange(x.size).reshape(self.x_shape)
            x = x.astype(self.dtype)
            self.x = chainer.Variable(x)

    def test_repr_cpu(self):
        assert repr(self.x) == self.repr

    def test_str_cpu(self):
        assert str(self.x) == self.str

    @attr.gpu
    def test_repr_gpu(self):
        self.x.to_gpu()
        assert repr(self.x) == self.repr

    @attr.gpu
    def test_str_gpu(self):
        self.x.to_gpu()
        assert str(self.x) == self.str


@testing.parameterize(
    {'x_shape': None, 'dtype': None, 'repr': 'variable(None)',
     'str': 'variable(None)'},
    {'x_shape': (2, 2,), 'dtype': np.float16,
     'repr': 'variable([[ 0.,  1.],\n          [ 2.,  3.]])',
     'str': 'variable([[ 0.  1.]\n          [ 2.  3.]])'},
    {'x_shape': (2, 2,), 'dtype': np.float32,
     'repr': 'variable([[ 0.,  1.],\n          [ 2.,  3.]])',
     'str': 'variable([[ 0.  1.]\n          [ 2.  3.]])'},
    {'x_shape': (2, 2,), 'dtype': np.float64,
     'repr': 'variable([[ 0.,  1.],\n          [ 2.,  3.]])',
     'str': 'variable([[ 0.  1.]\n          [ 2.  3.]])'},
    {'x_shape': (3,),  'dtype': np.float32,
     'repr': 'variable([ 0.,  1.,  2.])', 'str': 'variable([ 0.  1.  2.])'},
)
@testing.with_requires('numpy<1.14')
class TestUnnamedVariableToStringLegacy(
        UnnamedVariableToStringTestBase, unittest.TestCase):
    # Textual representation of arrays in NumPy 1.13 or earlier.
    pass


@testing.parameterize(
    {'x_shape': None, 'dtype': None, 'repr': 'variable(None)',
     'str': 'variable(None)'},
    {'x_shape': (2, 2,), 'dtype': np.float16,
     'repr': 'variable([[0., 1.],\n          [2., 3.]])',
     'str': 'variable([[0. 1.]\n          [2. 3.]])'},
    {'x_shape': (2, 2,), 'dtype': np.float32,
     'repr': 'variable([[0., 1.],\n          [2., 3.]])',
     'str': 'variable([[0. 1.]\n          [2. 3.]])'},
    {'x_shape': (2, 2,), 'dtype': np.float64,
     'repr': 'variable([[0., 1.],\n          [2., 3.]])',
     'str': 'variable([[0. 1.]\n          [2. 3.]])'},
    {'x_shape': (3,),  'dtype': np.float32,
     'repr': 'variable([0., 1., 2.])', 'str': 'variable([0. 1. 2.])'},
)
@testing.with_requires('numpy>=1.14')
class TestUnnamedVariableToStringModern(
        UnnamedVariableToStringTestBase, unittest.TestCase):
    # Textual representation of arrays in NumPy 1.14 or later.
    pass


class TestUnnamedVariableDim2Size0ToString(unittest.TestCase):

    def setUp(self):
        x = np.empty((0, 0))
        x = x.astype(np.float32)
        self.x = chainer.Variable(x)
        if (sys.version_info < (3,) and sys.maxsize > 2**32 and
                platform.system() == 'Windows'):
            self.repr = 'variable([], shape=(0L, 0L))'
        else:
            self.repr = 'variable([], shape=(0, 0))'
        self.str = 'variable([])'

    def test_repr_cpu(self):
        assert repr(self.x) == self.repr

    def test_str_cpu(self):
        assert str(self.x) == self.str

    @attr.gpu
    def test_repr_gpu(self):
        self.x.to_gpu()
        assert repr(self.x) == self.repr

    @attr.gpu
    def test_str_gpu(self):
        self.x.to_gpu()
        assert str(self.x) == self.str


class NamedVariableToStringTestBase(object):

    def setUp(self):
        if self.x_shape is None:
            self.x = chainer.Variable(name='x')
        else:
            x = np.empty(self.x_shape)
            x = np.arange(x.size).reshape(self.x_shape)
            x = x.astype(self.dtype)
            self.x = chainer.Variable(x, name='x')

    def test_named_repr(self):
        assert repr(self.x) == self.repr

    def test_named_str(self):
        assert str(self.x) == self.str

    @attr.gpu
    def test_repr_gpu(self):
        self.x.to_gpu()
        assert repr(self.x) == self.repr

    @attr.gpu
    def test_str_gpu(self):
        self.x.to_gpu()
        assert str(self.x) == self.str


@testing.parameterize(
    {'x_shape': None, 'dtype': None, 'repr': 'variable x(None)',
     'str': 'variable x(None)'},
    {'x_shape': (2, 2,), 'dtype': np.float32,
     'repr': 'variable x([[ 0.,  1.],\n            [ 2.,  3.]])',
     'str': 'variable x([[ 0.  1.]\n            [ 2.  3.]])'},
    {'x_shape': (), 'dtype': np.float32,
     'repr': 'variable x(0.0)', 'str': 'variable x(0.0)'},
)
@testing.with_requires('numpy<1.14')
class TestNamedVariableToStringLegacy(
        NamedVariableToStringTestBase, unittest.TestCase):
    # Textual representation of arrays in NumPy 1.13 or earlier.
    pass


@testing.parameterize(
    {'x_shape': None, 'dtype': None, 'repr': 'variable x(None)',
     'str': 'variable x(None)'},
    {'x_shape': (2, 2,), 'dtype': np.float32,
     'repr': 'variable x([[0., 1.],\n            [2., 3.]])',
     'str': 'variable x([[0. 1.]\n            [2. 3.]])'},
    {'x_shape': (), 'dtype': np.float32,
     'repr': 'variable x(0.)', 'str': 'variable x(0.)'},
)
@testing.with_requires('numpy>=1.14')
class TestNamedVariableToStringModern(
        NamedVariableToStringTestBase, unittest.TestCase):
    # Textual representation of arrays in NumPy 1.14 or later.
    pass


class TestNamedVariableDim2Size0ToString(unittest.TestCase):

    def setUp(self):
        x = np.empty((0, 0))
        x = x.astype(np.float32)
        self.x = chainer.Variable(x, name='x')
        if (sys.version_info < (3,) and sys.maxsize > 2**32 and
                platform.system() == 'Windows'):
            self.repr = 'variable x([], shape=(0L, 0L))'
        else:
            self.repr = 'variable x([], shape=(0, 0))'
        self.str = 'variable x([])'

    def test_named_repr(self):
        assert repr(self.x) == self.repr

    def test_named_str(self):
        assert str(self.x) == self.str

    @attr.gpu
    def test_repr_gpu(self):
        self.x.to_gpu()
        assert repr(self.x) == self.repr

    @attr.gpu
    def test_str_gpu(self):
        self.x.to_gpu()
        assert str(self.x) == self.str


class IdentityFunction(chainer.Function):

    def forward(self, inputs):
        return inputs

    def backward(self, inputs, grad_outputs):
        return grad_outputs


class TestVariableDoubleBackward(unittest.TestCase):

    def test_default_backward(self):
        x = chainer.Variable(np.empty((), np.float32))
        y = x * 2
        y.backward()
        assert x.grad_var is not y.grad_var
        assert x.grad_var.creator is None
        x.grad_var.backward()
        assert y.grad_var.grad_var is None

    def test_raise_double_backprop(self):
        x = chainer.Variable(np.empty((), np.float32))
        y = IdentityFunction()(x)
        y.backward(enable_double_backprop=True)
        with pytest.raises(RuntimeError):
            x.grad_var.backward()

    def test_raise_double_backprop_2(self):
        x = chainer.Variable(np.empty((), np.float32))
        z = F.identity(x)  # new style
        y = IdentityFunction()(z)  # old style
        y.backward(enable_double_backprop=True)
        with pytest.raises(RuntimeError):
            x.grad_var.backward()

    def test_grad_raise_double_backprop(self):
        x = chainer.Variable(np.empty((), np.float32))
        y = IdentityFunction()(x)
        y.backward(enable_double_backprop=True)
        with pytest.raises(RuntimeError):
            chainer.grad([x.grad_var], [y.grad_var])

    def test_grad_raise_double_backprop_2(self):
        x = chainer.Variable(np.empty((), np.float32))
        z = F.identity(x)  # new style
        y = IdentityFunction()(z)  # old style
        y.backward(enable_double_backprop=True)
        with pytest.raises(RuntimeError):
            chainer.grad([x.grad_var], [y.grad_var])


class TestVariableDoubleBackwardOneElementScalar(unittest.TestCase):
    # Tests for old-styled (1-element array) scalar.
    # See: https://github.com/chainer/chainer/pull/4199

    def test_default_backward(self):
        x = chainer.Variable(np.empty(1, np.float32))
        y = F.identity(x)
        with testing.assert_warns(DeprecationWarning):
            y.backward()
        assert x.grad_var.creator is None
        x.grad_var.backward()
        assert y.grad_var.grad_var is None

    def test_raise_double_backprop(self):
        x = chainer.Variable(np.empty(1, np.float32))
        y = IdentityFunction()(x)
        with testing.assert_warns(DeprecationWarning):
            y.backward(enable_double_backprop=True)
        with pytest.raises(RuntimeError):
            x.grad_var.backward()

    def test_raise_double_backprop_2(self):
        x = chainer.Variable(np.empty(1, np.float32))
        z = F.identity(x)  # new style
        y = IdentityFunction()(z)  # old style
        with testing.assert_warns(DeprecationWarning):
            y.backward(enable_double_backprop=True)
        with pytest.raises(RuntimeError):
            x.grad_var.backward()

    def test_grad_raise_double_backprop(self):
        x = chainer.Variable(np.empty(1, np.float32))
        y = IdentityFunction()(x)
        with testing.assert_warns(DeprecationWarning):
            y.backward(enable_double_backprop=True)
        with pytest.raises(RuntimeError):
            chainer.grad([x.grad_var], [y.grad_var])

    def test_grad_raise_double_backprop_2(self):
        x = chainer.Variable(np.empty(1, np.float32))
        z = F.identity(x)  # new style
        y = IdentityFunction()(z)  # old style
        with testing.assert_warns(DeprecationWarning):
            y.backward(enable_double_backprop=True)
        with pytest.raises(RuntimeError):
            chainer.grad([x.grad_var], [y.grad_var])


class TestAsVariable(unittest.TestCase):

    def check_to_variable_from_array(self, x):
        y = chainer.as_variable(x)
        assert isinstance(y, chainer.Variable)
        assert y.data is x
        assert not y.requires_grad

    def test_to_variable_from_numpy(self):
        self.check_to_variable_from_array(np.empty(1, np.float32))

    @attr.gpu
    def test_to_variable_from_cupy(self):
        self.check_to_variable_from_array(cuda.cupy.empty(1, np.float32))

    def test_to_variable_from_variable(self):
        x = chainer.Variable(np.array(1, np.float32))
        y = chainer.as_variable(x)
        assert x is y
        assert y.requires_grad


@testing.parameterize(*testing.product({
    'in_shape': [(4, 3, 2)],
    'dtype': [np.float16, np.float32, np.float64],
    'loss_scale': [None, 1, 10],
}))
class TestLossScale(unittest.TestCase):

    def setUp(self):
        self.x = np.random.uniform(-1, 1, self.in_shape).astype(self.dtype)
        self.y = np.random.uniform(-1, 1, self.in_shape).astype(self.dtype)

    def check_loss_scale(self, x_data, y_data):
        x = chainer.Variable(x_data)
        y = chainer.Variable(y_data)
        z = x * y
        loss = F.sum(z)
        loss.backward(loss_scale=self.loss_scale)
        if self.loss_scale is not None:
            x.grad /= self.loss_scale
            y.grad /= self.loss_scale
        rtol, atol = 1e-4, 1e-5
        if self.dtype is np.float16:
            rtol, atol = 1e-1, 1e-2
        testing.assert_allclose(x.data, y.grad, rtol=rtol, atol=atol)
        testing.assert_allclose(y.data, x.grad, rtol=rtol, atol=atol)

    def test_loss_scale_cpu(self):
        self.check_loss_scale(self.x, self.y)

    @attr.gpu
    def test_loss_scale_gpu(self):
        self.check_loss_scale(cuda.to_gpu(self.x), cuda.to_gpu(self.y))


@testing.parameterize(*testing.product({
    'shape': [(0,), (1,), (3, 2), (2, 3, 4, 3)],
    'dtype': [
        np.int8, np.int16, np.int32, np.int64, np.uint8, np.uint16, np.uint32,
        np.uint64, np.float16, np.float32, np.float64],
}))
@attr.ideep
class TestIntel64(unittest.TestCase):
    def setUp(self):
        self.x_data = np.random.uniform(-1, 1, self.shape).astype(self.dtype)

    def _check_variable_shape_and_dtype(self, var):
        assert var.data.shape == self.shape
        assert var.data.dtype == self.dtype
        assert var.shape == self.shape
        assert var.dtype == self.dtype

    def test_cpu_to_intel64(self):
        x = chainer.Variable(self.x_data)
        assert x.xp is np
        prev_x_data = x.data
        x.to_intel64()
        assert x.xp is np

        # Converted to mdarray only if dtype == float32.
        # Otherwise, data should be left untouched.
        if self.dtype == np.float32:
            assert isinstance(x.data, intel64.ideep.mdarray)
        else:
            assert x.data is prev_x_data

        self._check_variable_shape_and_dtype(x)

    def test_intel64_to_intel64(self):
        x = chainer.Variable(self.x_data)
        x.to_intel64()
        prev_x_data = x.data
        x.to_intel64()

        # Data should be left untouched
        assert x.data is prev_x_data

    @attr.gpu
    def test_gpu_to_intel64(self):
        x = chainer.Variable(self.x_data)
        x.to_gpu()
        x.to_intel64()

        # Converted to mdarray only if dtype == float32.
        # Otherwise, data should be converted to numpy.ndarray.
        if self.dtype == np.float32:
            assert isinstance(x.data, intel64.ideep.mdarray)
        else:
            assert isinstance(x.data, np.ndarray)

        self._check_variable_shape_and_dtype(x)

    @attr.gpu
    def test_intel64_to_gpu(self):
        x = chainer.Variable(self.x_data)
        x.to_intel64()
        x.to_gpu()

        # Data should be converted to cuda.ndarray
        assert isinstance(x.data, cuda.cupy.ndarray)
        self._check_variable_shape_and_dtype(x)

    def test_intel64_to_cpu(self):
        x = chainer.Variable(self.x_data)
        x.to_intel64()
        x.to_cpu()

        # Data should be converted to numpy.ndarray
        assert isinstance(x.data, np.ndarray)
        self._check_variable_shape_and_dtype(x)


@testing.parameterize(*testing.product({
    'shape': [(), (3, 2, 3), (4, 4, 3, 2, 3)],
    'dtype': [
        np.int8, np.int16, np.int32, np.int64,
        np.uint8, np.uint16, np.uint32, np.uint64,
        np.float16, np.float32, np.float64,
    ],
}))
@attr.ideep
class TestIntel64Unsupported(unittest.TestCase):

    """Tests for arrays that should not be converted to iDeep array."""

    def setUp(self):
        self.x_data = np.random.uniform(-1, 1, self.shape).astype(self.dtype)

    def test_cpu_to_intel64(self):
        x = chainer.Variable(self.x_data)
        x.to_intel64()
        assert isinstance(x.data, np.ndarray)

    @attr.gpu
    def test_gpu_to_intel64(self):
        x = chainer.Variable(self.x_data)
        x.to_gpu()
        x.to_intel64()
        assert isinstance(x.data, np.ndarray)


@testing.parameterize(*testing.product({
    'shape': [(3,), (3, 2), (3, 2, 2), (3, 2, 2, 3)],
    'dtype': [
        np.int8, np.int16, np.int32, np.int64, np.uint8, np.uint16, np.uint32,
        np.uint64, np.float16, np.float32, np.float64],
}))
class TestLazyGradSum(unittest.TestCase):

    def setUp(self):
        self.x = np.random.uniform(-1, 1, self.shape).astype(self.dtype)

        y10 = np.random.uniform(-1, 1, self.shape).astype(self.dtype)
        gy00 = chainer.Variable(
            np.random.uniform(-1, 1, self.shape).astype(self.dtype))
        f10 = chainer.FunctionNode()
        f10.check_type_forward = mock.MagicMock()
        f10.forward_cpu = mock.MagicMock(return_value=(y10,))
        f10.retain_outputs((0,))
        f10.backward = mock.MagicMock(return_value=(gy00,))
        self.y10 = y10
        self.f10 = f10
        self.gy00 = gy00

        y11 = np.random.uniform(-1, 1, self.shape).astype(self.dtype)
        gy01 = chainer.Variable(
            np.random.uniform(-1, 1, self.shape).astype(self.dtype))
        f11 = chainer.FunctionNode()
        f11.check_type_forward = mock.MagicMock()
        f11.forward_cpu = mock.MagicMock(return_value=(y11,))
        f11.retain_outputs((0,))
        f11.backward = mock.MagicMock(return_value=(gy01,))
        self.y11 = y11
        self.f11 = f11
        self.gy01 = gy01

        y12 = np.random.uniform(-1, 1, self.shape).astype(self.dtype)
        gy02 = chainer.Variable(
            np.random.uniform(-1, 1, self.shape).astype(self.dtype))
        f12 = chainer.FunctionNode()
        f12.check_type_forward = mock.MagicMock()
        f12.forward_cpu = mock.MagicMock(return_value=(y12,))
        f12.retain_outputs((0,))
        f12.backward = mock.MagicMock(return_value=(gy02,))
        self.y12 = y12
        self.f12 = f12
        self.gy02 = gy02

        y = np.random.uniform(-1, 1, self.shape).astype(self.dtype)
        gy10 = chainer.Variable(
            np.random.uniform(-1, 1, self.shape).astype(self.dtype))
        gy11 = chainer.Variable(
            np.random.uniform(-1, 1, self.shape).astype(self.dtype))
        gy12 = chainer.Variable(
            np.random.uniform(-1, 1, self.shape).astype(self.dtype))
        f2 = chainer.FunctionNode()
        f2.check_type_forward = mock.MagicMock()
        f2.forward_cpu = mock.MagicMock(return_value=(y,))
        f12.retain_outputs((0,))
        f2.backward = mock.MagicMock(return_value=(gy10, gy11, gy12))
        self.y = y
        self.f2 = f2
        self.gy10 = gy10
        self.gy11 = gy11
        self.gy12 = gy12
        self.gx = gy00 + gy01 + gy02

    def forward(self, x):
        y0 = F.identity(x)
        y10 = self.f10.apply((y0,))
        y11 = self.f11.apply((y0,))
        y12 = self.f12.apply((y0,))
        y = self.f2.apply((y10[0], y11[0], y12[0]))
        return y

    def check_backward(self):
        x = chainer.Variable(self.x)
        y = self.forward(x)
        y[0].grad = np.ones(y[0].shape, y[0].dtype)
        y[0].backward()
        testing.assert_allclose(self.gx.data, x.grad, atol=1e-3, rtol=1e-2)

    def test_backward_cpu(self):
        with chainer.using_config('lazy_grad_sum', False):
            self.check_backward()

    def test_backward_cpu_lazy_grad_sum(self):
        with chainer.using_config('lazy_grad_sum', True):
            self.check_backward()


testing.run_module(__name__, __file__)<|MERGE_RESOLUTION|>--- conflicted
+++ resolved
@@ -193,19 +193,6 @@
     @pytest.mark.chainerx
     def test_chainerx_init(self):
         a = chainerx.asarray(self.x)
-<<<<<<< HEAD
-=======
-        x = chainer.Variable(a)
-        assert a is x.array
-
-    def check_attributes(self, gpu):
-        a = self.x
-        if gpu:
-            a = cuda.to_gpu(a)
-            xp = cuda.cupy
-        else:
-            xp = np
->>>>>>> 1956927b
         x = chainer.Variable(a)
         assert a is x.array
 

--- conflicted
+++ resolved
@@ -228,7 +228,6 @@
         assert v.grad is g
         assert v.grad_var is gv
 
-<<<<<<< HEAD
     def test_grad_cpu(self):
         self.check_grad(self.x, self.a)
 
@@ -236,15 +235,8 @@
     def test_grad_gpu(self):
         self.check_grad(cuda.to_gpu(self.x), cuda.to_gpu(self.a))
 
-    def check_len(self, gpu):
-        x = self.x
-        if gpu:
-            x = cuda.to_gpu(x)
-        x = chainer.Variable(x)
-=======
     def check_len(self, a):
         x = chainer.Variable(a)
->>>>>>> d9962f57
         if x.ndim == 0:
             pytest.raises(TypeError, x.__len__)
         else:

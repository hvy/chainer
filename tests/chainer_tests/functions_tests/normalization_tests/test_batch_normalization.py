import unittest

import mock
import numpy
import six

import chainer
from chainer import cuda
from chainer import functions
from chainer.functions.normalization import batch_normalization
from chainer import gradient_check
from chainer import testing
from chainer.testing import attr
from chainer.testing import condition


def _batch_normalization(expander, gamma, beta, x, mean, var):
    mean = mean[expander]
    std = numpy.sqrt(var)[expander]
    y_expect = (gamma[expander] * (x - mean) / std + beta[expander])
    return y_expect


@testing.parameterize(*(testing.product({
    'param_shape': [(3, 4), (3, 2, 3)],
    'ndim': [0, 1, 2],
    'dtype': [numpy.float32],
}) + testing.product({
    'param_shape': [(3,)],
    'ndim': [1],
    'dtype': [numpy.float16, numpy.float32, numpy.float64],
})))
class TestBatchNormalization(unittest.TestCase):

    def setUp(self):
        self.expander = (None, Ellipsis) + (None,) * self.ndim
        self.eps = 2e-5
        self.decay = 0.9

        self.gamma = numpy.random.uniform(.5, 1,
                                          self.param_shape).astype(self.dtype)
        self.beta = numpy.random.uniform(-1, 1,
                                         self.param_shape).astype(self.dtype)
        head_ndim = self.gamma.ndim + 1
        shape = (5,) + self.param_shape + (2,) * self.ndim
        self.x = numpy.random.uniform(-1, 1, shape).astype(self.dtype)
        self.gy = numpy.random.uniform(-1, 1, shape).astype(self.dtype)

        self.args = [self.x, self.gamma, self.beta]
        self.aggr_axes = (0,) + tuple(six.moves.range(head_ndim, self.x.ndim))
        self.mean = self.x.mean(axis=self.aggr_axes)
        self.var = self.x.var(axis=self.aggr_axes) + self.eps
        self.train = True
        self.check_forward_options = {'atol': 1e-4, 'rtol': 1e-3}
        self.check_backward_options = {'dtype': numpy.float64}
        if self.dtype == numpy.float16:
            self.check_forward_options = {'atol': 1e-2, 'rtol': 1e-2}
            self.check_backward_options = {
                'dtype': numpy.float64, 'atol': 1e-2, 'rtol': 1e-2}

    def check_forward(self, args, use_cudnn='always'):
        with chainer.using_config('use_cudnn', use_cudnn):
            y = functions.batch_normalization(
                *[chainer.Variable(i) for i in args], running_mean=None,
                running_var=None, decay=self.decay, eps=self.eps)
        self.assertEqual(y.data.dtype, self.dtype)

        y_expect = _batch_normalization(
            self.expander, self.gamma, self.beta, self.x, self.mean, self.var)

        testing.assert_allclose(
            y_expect, y.data, **self.check_forward_options)

    @condition.retry(3)
    def test_forward_cpu(self):
        self.check_forward(self.args)

    @attr.gpu
    @condition.retry(3)
    def test_forward_gpu(self):
        self.check_forward([cuda.to_gpu(i) for i in self.args])

    @attr.gpu
    @condition.retry(3)
    def test_forward_gpu_no_cudnn(self):
        self.check_forward([cuda.to_gpu(i) for i in self.args], 'never')

    def check_backward(self, args, y_grad):
        with chainer.using_config('train', self.train):
            gradient_check.check_backward(
                batch_normalization.BatchNormalizationFunction(
                    mean=None, var=None,
                    decay=self.decay, eps=self.eps), args, y_grad,
                **self.check_backward_options)

    @condition.retry(3)
    def test_backward_cpu(self):
        self.check_backward(self.args, self.gy)

    @attr.gpu
    @condition.retry(3)
    def test_backward_gpu(self):
        self.check_backward(
            [cuda.to_gpu(i) for i in self.args], cuda.to_gpu(self.gy))


@testing.parameterize(*(testing.product({
    'param_shape': [(3, 4), (3, 2, 3)],
    'ndim': [0, 1, 2],
    'dtype': [numpy.float32],
}) + testing.product({
    'param_shape': [(3,)],
    'ndim': [1],
    'dtype': [numpy.float16, numpy.float32, numpy.float64],
})))
class TestFixedBatchNormalization(unittest.TestCase):

    def setUp(self):
        self.gamma = numpy.random.uniform(.5, 1,
                                          self.param_shape).astype(self.dtype)
        self.beta = numpy.random.uniform(-1, 1,
                                         self.param_shape).astype(self.dtype)
        self.expander = (None, Ellipsis) + (None,) * self.ndim
        shape = (5,) + self.param_shape + (2,) * self.ndim
        self.x = numpy.random.uniform(-1, 1, shape).astype(self.dtype)
        self.gy = numpy.random.uniform(-1, 1, shape).astype(self.dtype)
        self.eps = 2e-5
        self.decay = 0.0
        head_ndim = self.gamma.ndim + 1
        self.aggr_axes = (0,) + tuple(six.moves.range(head_ndim, self.x.ndim))
        self.mean = numpy.random.uniform(-1, 1,
                                         self.param_shape).astype(self.dtype)
        self.var = numpy.random.uniform(
            0.5, 1, self.param_shape).astype(self.dtype)
        self.args = [self.x, self.gamma, self.beta, self.mean, self.var]
        self.train = False
        self.check_forward_options = {'atol': 1e-4, 'rtol': 1e-3}
        self.check_backward_options = {'dtype': numpy.float64}
        if self.dtype == numpy.float16:
            self.check_forward_options = {'atol': 1e-2, 'rtol': 1e-2}
            self.check_backward_options = {
                'dtype': numpy.float64, 'atol': 1e-2, 'rtol': 1e-2}

    def check_forward(self, args, use_cudnn='always'):
        with chainer.using_config('use_cudnn', use_cudnn):
            y = functions.fixed_batch_normalization(
                *[chainer.Variable(i) for i in args], eps=self.eps)
        self.assertEqual(y.data.dtype, self.dtype)

        y_expect = _batch_normalization(
            self.expander, self.gamma, self.beta, self.x, self.mean, self.var)

        testing.assert_allclose(
            y_expect, y.data, **self.check_forward_options)

    @condition.retry(3)
    def test_forward_cpu(self):
        self.check_forward(self.args)

    @attr.gpu
    @condition.retry(3)
    def test_forward_gpu(self):
        self.check_forward([cuda.to_gpu(i) for i in self.args])

    @attr.gpu
    @condition.retry(3)
    def test_forward_gpu_no_cudnn(self):
        self.check_forward([cuda.to_gpu(i) for i in self.args], 'never')

    def check_backward(self, args, y_grad):
        with chainer.using_config('train', self.train):
            gradient_check.check_backward(
                batch_normalization.BatchNormalizationFunction(
                    mean=None, var=None,
                    decay=self.decay, eps=self.eps),
                args, y_grad,  **self.check_backward_options)

    @condition.retry(3)
    def test_backward_cpu(self):
        self.check_backward(self.args, self.gy)

    @attr.gpu
    @condition.retry(3)
    def test_backward_gpu(self):
        self.check_backward(
            [cuda.to_gpu(i) for i in self.args], cuda.to_gpu(self.gy))


@testing.parameterize(*testing.product({
    'use_cudnn': ['always', 'auto', 'never'],
    # TODO(bkvogel): Check float16 support again in next cuDNN version.
    'dtype': [numpy.float32, numpy.float64],
}))
@attr.cudnn
class TestBatchNormalizationCudnnCall(unittest.TestCase):

    def setUp(self):
        ndim = 0
        param_shape = (3,)
        self.gamma = cuda.cupy.random.uniform(.5, 1,
                                              param_shape).astype(self.dtype)
        self.beta = cuda.cupy.random.uniform(-1, 1,
                                             param_shape).astype(self.dtype)
        self.eps = 2e-5
        shape = (7,) + param_shape + (2,) * ndim
        print('za shape: ', shape)
        self.x = cuda.cupy.random.uniform(-1, 1, shape).astype(self.dtype)
        self.gy = cuda.cupy.random.uniform(-1, 1, shape).astype(self.dtype)
        self.args = [self.x, self.gamma, self.beta]
        head_ndim = self.gamma.ndim + 1
        print('head_ndim: ', head_ndim)
        self.aggr_axes = (0,) + tuple(six.moves.range(head_ndim, self.x.ndim))
        print('self.aggr_axes: ', self.aggr_axes)
        self.mean = self.x.mean(axis=self.aggr_axes)
        print('setUp, self.mean.shape: ', self.mean.shape)
        self.var = self.x.var(axis=self.aggr_axes) + self.eps
<<<<<<< HEAD
        with chainer.using_config('use_cudnn', self.use_cudnn):
            self.expect = chainer.should_use_cudnn('>=auto', 5000)
=======
        self.expect = self.use_cudnn and (
            cuda.cudnn.cudnn.getVersion() >= 5000)
        print('self.expect: ', self.expect)
>>>>>>> 0248eee5

    def forward(self):
        return functions.batch_normalization(
            *[chainer.Variable(i) for i in self.args], eps=self.eps,
            running_mean=self.mean, running_var=self.var)

    def test_call_cudnn_forward(self):
        with chainer.using_config('use_cudnn', self.use_cudnn):
            with mock.patch('cupy.cudnn.cudnn.batchNormalizationForwardTraining') \
                    as func:
                self.forward()
                self.assertEqual(func.called, self.expect)

    def test_call_cudnn_backward(self):
        with chainer.using_config('use_cudnn', self.use_cudnn):
            y = self.forward()
            y.grad = self.gy
            with mock.patch(
                    'cupy.cudnn.cudnn.batchNormalizationBackward'
            ) as func:
                y.backward()
                self.assertEqual(func.called, self.expect)


testing.run_module(__name__, __file__)<|MERGE_RESOLUTION|>--- conflicted
+++ resolved
@@ -214,14 +214,9 @@
         self.mean = self.x.mean(axis=self.aggr_axes)
         print('setUp, self.mean.shape: ', self.mean.shape)
         self.var = self.x.var(axis=self.aggr_axes) + self.eps
-<<<<<<< HEAD
         with chainer.using_config('use_cudnn', self.use_cudnn):
             self.expect = chainer.should_use_cudnn('>=auto', 5000)
-=======
-        self.expect = self.use_cudnn and (
-            cuda.cudnn.cudnn.getVersion() >= 5000)
         print('self.expect: ', self.expect)
->>>>>>> 0248eee5
 
     def forward(self):
         return functions.batch_normalization(
@@ -230,8 +225,9 @@
 
     def test_call_cudnn_forward(self):
         with chainer.using_config('use_cudnn', self.use_cudnn):
-            with mock.patch('cupy.cudnn.cudnn.batchNormalizationForwardTraining') \
-                    as func:
+            with mock.patch(
+                    'cupy.cudnn.cudnn.batchNormalizationForwardTraining'
+            ) as func:
                 self.forward()
                 self.assertEqual(func.called, self.expect)
 

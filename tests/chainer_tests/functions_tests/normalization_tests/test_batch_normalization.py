--- conflicted
+++ resolved
@@ -43,15 +43,9 @@
         self.args = [self.x, self.gamma, self.beta]
         self.mean = self.x.mean(axis=self.aggr_axes)
         self.var = self.x.var(axis=self.aggr_axes) + self.eps
-<<<<<<< HEAD
         self.train = True
-        self.check_forward_optionss = {'atol': 1e-4, 'rtol': 1e-3}
-        self.check_backward_optionss = {
-            'eps': 1e-2, 'atol': 1e-4, 'rtol': 1e-3}
-=======
         self.check_forward_options = {'atol': 1e-4, 'rtol': 1e-3}
         self.check_backward_options = {'dtype': numpy.float64}
->>>>>>> 46f5ac45
         if self.dtype == numpy.float16:
             self.check_forward_options = {'atol': 1e-3, 'rtol': 1e-2}
             self.check_backward_options = {
@@ -86,15 +80,10 @@
 
     def check_backward(self, args, y_grad):
         gradient_check.check_backward(
-<<<<<<< HEAD
             batch_normalization.BatchNormalizationFunction(
                 mean=self.mean, var=self.var, train=self.train,
                 decay=self.decay, eps=self.eps), args, y_grad,
-            **self.check_backward_optionss)
-=======
-            batch_normalization.BatchNormalizationFunction(eps=self.eps),
-            args, y_grad, **self.check_backward_options)
->>>>>>> 46f5ac45
+            **self.check_backward_options)
 
     @condition.retry(3)
     def test_backward_cpu(self):
@@ -129,23 +118,13 @@
         self.var = numpy.random.uniform(
             0.5, 1, (3,)).astype(self.dtype)
         self.args = [self.x, self.gamma, self.beta, self.mean, self.var]
-<<<<<<< HEAD
         self.train = False
-        self.check_forward_optionss = {'atol': 1e-4, 'rtol': 1e-3}
-        self.check_backward_optionss = {
-            'eps': 1e-2, 'atol': 1e-4, 'rtol': 1e-3}
-        if self.dtype == numpy.float16:
-            self.check_forward_optionss = {'atol': 1e-3, 'rtol': 1e-2}
-            self.check_backward_optionss = {
-                'eps': 2 ** -5, 'atol': 3e-2, 'rtol': 3e-1}
-=======
         self.check_forward_options = {'atol': 1e-4, 'rtol': 1e-3}
         self.check_backward_options = {'dtype': numpy.float64}
         if self.dtype == numpy.float16:
             self.check_forward_options = {'atol': 1e-3, 'rtol': 1e-2}
             self.check_backward_options = {
                 'dtype': numpy.float64, 'atol': 5e-4, 'rtol': 5e-3}
->>>>>>> 46f5ac45
 
     def check_forward(self, args, use_cudnn=True):
         y = functions.fixed_batch_normalization(
@@ -175,15 +154,10 @@
 
     def check_backward(self, args, y_grad):
         gradient_check.check_backward(
-<<<<<<< HEAD
             batch_normalization.BatchNormalizationFunction(
                 mean=None, var=None, train=self.train,
                 decay=self.decay, eps=self.eps),
-            args, y_grad,  **self.check_backward_optionss)
-=======
-            batch_normalization.BatchNormalizationFunction(eps=self.eps),
-            args, y_grad, **self.check_backward_options)
->>>>>>> 46f5ac45
+            args, y_grad,  **self.check_backward_options)
 
     @condition.retry(3)
     def test_backward_cpu(self):

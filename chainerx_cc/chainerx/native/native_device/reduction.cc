#include "chainerx/native/native_device.h"

#include <cstdint>

#include "chainerx/array.h"
#include "chainerx/axes.h"
#include "chainerx/device.h"
#include "chainerx/dtype.h"
#include "chainerx/macro.h"
#include "chainerx/native/op_regist.h"
#include "chainerx/native/reduce.h"
#include "chainerx/numeric.h"
#include "chainerx/numeric_limits.h"
#include "chainerx/routines/math.h"
#include "chainerx/routines/sorting.h"
#include "chainerx/shape.h"

namespace chainerx {
namespace native {
namespace {

class NativeArgMaxOp : public ArgMaxOp {
public:
    void Call(const Array& a, const Axes& axis, const Array& out) override {
        CHAINERX_ASSERT(std::all_of(axis.begin(), axis.end(), [&a](int8_t i) { return a.shape()[i] > 0; }));
        CHAINERX_ASSERT(internal::IsValidReductionShape(a.shape(), axis, out.shape(), false));
        a.device().CheckDevicesCompatible(a, out);

        VisitDtype(a.dtype(), [&a, &axis, &out](auto pt) {
            using T = typename decltype(pt)::type;
            struct Impl {
                struct MaxAndArgMax {
                    T max;
                    int64_t argmax;
                };

                MaxAndArgMax Identity() { return {T{}, -1}; }
                MaxAndArgMax MapIn(T in, int64_t index) { return {in, index}; }
                void Reduce(MaxAndArgMax next, MaxAndArgMax& accum) {
                    if (accum.argmax < 0 || accum.max < next.max) {
                        accum = next;
                    }
                }
                int64_t MapOut(MaxAndArgMax accum) { return accum.argmax; }
            };
            Reduce<T, int64_t>(a, axis, out, Impl{});
        });
    }
};

CHAINERX_REGISTER_OP_NATIVE(ArgMaxOp, NativeArgMaxOp);

<<<<<<< HEAD
}  // namespace

namespace {

class NativeArgMinOp : public ArgMinOp {
protected:
    void Impl(const Array& a, const Axes& axis, const Array& out) override {
        CHAINERX_ASSERT(std::all_of(axis.begin(), axis.end(), [&a](int8_t i) { return a.shape()[i] > 0; }));
        CHAINERX_ASSERT(internal::IsValidReductionShape(a.shape(), axis, out.shape(), false));
        a.device().CheckDevicesCompatible(a, out);

        VisitDtype(a.dtype(), [&a, &axis, &out](auto pt) {
            using T = typename decltype(pt)::type;
            struct Impl {
                struct MinAndArgMin {
                    T min;
                    int64_t argmin;
                };

                MinAndArgMin Identity() { return {T{}, -1}; }
                MinAndArgMin MapIn(T in, int64_t index) { return {in, index}; }
                void Reduce(MinAndArgMin next, MinAndArgMin& accum) {
                    if (accum.argmin < 0 || accum.min > next.min) {
                        accum = next;
                    }
                }
                int64_t MapOut(MinAndArgMin accum) { return accum.argmin; }
            };
            Reduce<T, int64_t>(a, axis, out, Impl{});
        });
    }
};

CHAINERX_REGISTER_OP_NATIVE(ArgMinOp, NativeArgMinOp);

}  // namespace

void NativeDevice::Sum(const Array& a, const Axes& axis, const Array& out) {
    CHAINERX_ASSERT(internal::IsValidReductionShape(a.shape(), axis, out.shape(), true));
    CheckDevicesCompatible(a, out);
=======
class NativeSumOp : public SumOp {
public:
    void Call(const Array& a, const Axes& axis, const Array& out) override {
        CHAINERX_ASSERT(internal::IsValidReductionShape(a.shape(), axis, out.shape(), true));
        a.device().CheckDevicesCompatible(a, out);
>>>>>>> 91a99620

        auto do_sum = [&a, &axis, &out](auto in_pt, auto out_pt) {
            using In = typename decltype(in_pt)::type;
            using Out = typename decltype(out_pt)::type;
            using Accum = std::conditional_t<std::is_same<Out, Float16>{}, float, Out>;
            struct Impl {
                Accum Identity() { return Accum{0}; }
                Accum MapIn(In in, int64_t /*index*/) { return static_cast<Accum>(in); }
                void Reduce(Accum next, Accum& accum) { accum += next; }
                Out MapOut(Accum accum) { return static_cast<Out>(accum); }
            };
            Reduce<In, Out>(a, axis, out, Impl{});
        };

        VisitDtype(out.dtype(), [a_dtype = a.dtype(), &do_sum](auto out_pt) { VisitDtype(a_dtype, do_sum, out_pt); });
    }
};

CHAINERX_REGISTER_OP_NATIVE(SumOp, NativeSumOp);

class NativeAMaxOp : public AMaxOp {
public:
    void Call(const Array& a, const Axes& axis, const Array& out) override {
        CHAINERX_ASSERT(internal::IsValidReductionShape(a.shape(), axis, out.shape(), true));
        a.device().CheckDevicesCompatible(a, out);

        VisitDtype(a.dtype(), [&a, &axis, &out](auto pt) {
            using T = typename decltype(pt)::type;
            struct Impl {
                T Identity() { return NumericLimits<T>::LowestOrInf(); }
                T MapIn(T in, int64_t /*index*/) { return in; }
                void Reduce(T next, T& accum) {
                    if (chainerx::IsNan(next) || accum < next) {
                        accum = next;
                    }
                }
                T MapOut(T accum) { return accum; }
            };
            Reduce<T, T>(a, axis, out, Impl{});
        });
    }
};

CHAINERX_REGISTER_OP_NATIVE(AMaxOp, NativeAMaxOp);

}  // namespace
}  // namespace native
}  // namespace chainerx<|MERGE_RESOLUTION|>--- conflicted
+++ resolved
@@ -50,7 +50,7 @@
 
 CHAINERX_REGISTER_OP_NATIVE(ArgMaxOp, NativeArgMaxOp);
 
-<<<<<<< HEAD
+  
 }  // namespace
 
 namespace {
@@ -88,16 +88,13 @@
 
 }  // namespace
 
-void NativeDevice::Sum(const Array& a, const Axes& axis, const Array& out) {
-    CHAINERX_ASSERT(internal::IsValidReductionShape(a.shape(), axis, out.shape(), true));
-    CheckDevicesCompatible(a, out);
-=======
+namespace {
+  
 class NativeSumOp : public SumOp {
 public:
     void Call(const Array& a, const Axes& axis, const Array& out) override {
         CHAINERX_ASSERT(internal::IsValidReductionShape(a.shape(), axis, out.shape(), true));
         a.device().CheckDevicesCompatible(a, out);
->>>>>>> 91a99620
 
         auto do_sum = [&a, &axis, &out](auto in_pt, auto out_pt) {
             using In = typename decltype(in_pt)::type;
@@ -117,6 +114,10 @@
 };
 
 CHAINERX_REGISTER_OP_NATIVE(SumOp, NativeSumOp);
+  
+}  // namespace
+  
+namespace {
 
 class NativeAMaxOp : public AMaxOp {
 public:

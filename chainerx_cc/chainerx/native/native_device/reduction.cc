#include "chainerx/native/native_device.h"

#include <cstdint>

#include "chainerx/array.h"
#include "chainerx/axes.h"
#include "chainerx/device.h"
#include "chainerx/dtype.h"
#include "chainerx/macro.h"
#include "chainerx/native/op_regist.h"
#include "chainerx/native/reduce.h"
#include "chainerx/numeric.h"
#include "chainerx/numeric_limits.h"
#include "chainerx/routines/math.h"
#include "chainerx/routines/sorting.h"
#include "chainerx/shape.h"

namespace chainerx {
namespace native {
namespace {

class NativeArgMaxOp : public ArgMaxOp {
public:
    void Call(const Array& a, const Axes& axis, const Array& out) override {
        CHAINERX_ASSERT(std::all_of(axis.begin(), axis.end(), [&a](int8_t i) { return a.shape()[i] > 0; }));
        CHAINERX_ASSERT(internal::IsValidReductionShape(a.shape(), axis, out.shape(), false));
        a.device().CheckDevicesCompatible(a, out);

        VisitDtype(a.dtype(), [&a, &axis, &out](auto pt) {
            using T = typename decltype(pt)::type;
            struct Impl {
                struct MaxAndArgMax {
                    T max;
                    int64_t argmax;
                };

                MaxAndArgMax Identity() { return {T{}, -1}; }
                MaxAndArgMax MapIn(T in, int64_t index) { return {in, index}; }
                void Reduce(MaxAndArgMax next, MaxAndArgMax& accum) {
                    if (accum.argmax < 0 || accum.max < next.max) {
                        accum = next;
                    }
                }
                int64_t MapOut(MaxAndArgMax accum) { return accum.argmax; }
            };
            Reduce<T, int64_t>(a, axis, out, Impl{});
        });
    }
};

CHAINERX_REGISTER_OP_NATIVE(ArgMaxOp, NativeArgMaxOp);

class NativeSumOp : public SumOp {
public:
    void Call(const Array& a, const Axes& axis, const Array& out) override {
        CHAINERX_ASSERT(internal::IsValidReductionShape(a.shape(), axis, out.shape(), true));
        a.device().CheckDevicesCompatible(a, out);

        auto do_sum = [&a, &axis, &out](auto in_pt, auto out_pt) {
            using In = typename decltype(in_pt)::type;
            using Out = typename decltype(out_pt)::type;
            using Accum = std::conditional_t<std::is_same<Out, Float16>{}, float, Out>;
            struct Impl {
                Accum Identity() { return Accum{0}; }
                Accum MapIn(In in, int64_t /*index*/) { return static_cast<Accum>(in); }
                void Reduce(Accum next, Accum& accum) { accum += next; }
                Out MapOut(Accum accum) { return static_cast<Out>(accum); }
            };
            Reduce<In, Out>(a, axis, out, Impl{});
        };

        VisitDtype(out.dtype(), [a_dtype = a.dtype(), &do_sum](auto out_pt) { VisitDtype(a_dtype, do_sum, out_pt); });
    }
};

CHAINERX_REGISTER_OP_NATIVE(SumOp, NativeSumOp);

class NativeAMaxOp : public AMaxOp {
public:
    void Call(const Array& a, const Axes& axis, const Array& out) override {
        CHAINERX_ASSERT(internal::IsValidReductionShape(a.shape(), axis, out.shape(), true));
        a.device().CheckDevicesCompatible(a, out);

        VisitDtype(a.dtype(), [&a, &axis, &out](auto pt) {
            using T = typename decltype(pt)::type;
            struct Impl {
                T Identity() { return NumericLimits<T>::LowestOrInf(); }
                T MapIn(T in, int64_t /*index*/) { return in; }
                void Reduce(T next, T& accum) {
                    if (chainerx::IsNan(next) || accum < next) {
                        accum = next;
                    }
                }
                T MapOut(T accum) { return accum; }
            };
            Reduce<T, T>(a, axis, out, Impl{});
        });
    }
};

CHAINERX_REGISTER_OP_NATIVE(AMaxOp, NativeAMaxOp);

<<<<<<< HEAD
void NativeDevice::AMin(const Array& a, const Axes& axis, const Array& out) {
    CHAINERX_ASSERT(internal::IsValidReductionShape(a.shape(), axis, out.shape(), true));
    CheckDevicesCompatible(a, out);

    VisitDtype(a.dtype(), [&a, &axis, &out](auto pt) {
        using T = typename decltype(pt)::type;
        struct Impl {
            T Identity() { return NumericLimits<T>::MaxOrInf(); }
            T MapIn(T in, int64_t /*index*/) { return in; }
            void Reduce(T next, T& accum) {
                if (chainerx::IsNan(next) || accum > next) {
                    accum = next;
                }
            }
            T MapOut(T accum) { return accum; }
        };
        Reduce<T, T>(a, axis, out, Impl{});
    });
}

=======
}  // namespace
>>>>>>> 91a99620
}  // namespace native
}  // namespace chainerx<|MERGE_RESOLUTION|>--- conflicted
+++ resolved
@@ -100,29 +100,31 @@
 
 CHAINERX_REGISTER_OP_NATIVE(AMaxOp, NativeAMaxOp);
 
-<<<<<<< HEAD
-void NativeDevice::AMin(const Array& a, const Axes& axis, const Array& out) {
-    CHAINERX_ASSERT(internal::IsValidReductionShape(a.shape(), axis, out.shape(), true));
-    CheckDevicesCompatible(a, out);
+class NativeAMinOp : public AMinOp {
+public:
+    void Call(const Array& a, const Axes& axis, const Array& out) override {
+        CHAINERX_ASSERT(internal::IsValidReductionShape(a.shape(), axis, out.shape(), true));
+        a.device().CheckDevicesCompatible(a, out);
 
-    VisitDtype(a.dtype(), [&a, &axis, &out](auto pt) {
-        using T = typename decltype(pt)::type;
-        struct Impl {
-            T Identity() { return NumericLimits<T>::MaxOrInf(); }
-            T MapIn(T in, int64_t /*index*/) { return in; }
-            void Reduce(T next, T& accum) {
-                if (chainerx::IsNan(next) || accum > next) {
-                    accum = next;
+        VisitDtype(a.dtype(), [&a, &axis, &out](auto pt) {
+            using T = typename decltype(pt)::type;
+            struct Impl {
+                T Identity() { return NumericLimits<T>::MaxOrInf(); }
+                T MapIn(T in, int64_t /*index*/) { return in; }
+                void Reduce(T next, T& accum) {
+                    if (chainerx::IsNan(next) || accum > next) {
+                        accum = next;
+                    }
                 }
-            }
-            T MapOut(T accum) { return accum; }
-        };
-        Reduce<T, T>(a, axis, out, Impl{});
-    });
-}
+                T MapOut(T accum) { return accum; }
+            };
+            Reduce<T, T>(a, axis, out, Impl{});
+        });
+    }
+};
 
-=======
+CHAINERX_REGISTER_OP_NATIVE(AMinOp, NativeAMinOp);
+  
 }  // namespace
->>>>>>> 91a99620
 }  // namespace native
 }  // namespace chainerx
#include "chainerx/routines/manipulation.h"

#include <algorithm>
#include <cstddef>
#include <cstdint>
#include <functional>
#include <numeric>
#include <sstream>
#include <string>
#include <utility>
#include <vector>

#include <nonstd/optional.hpp>

#include "chainerx/array.h"
#include "chainerx/axes.h"
#include "chainerx/backend.h"
#include "chainerx/backprop_mode.h"
#include "chainerx/backward_builder.h"
#include "chainerx/backward_context.h"
#include "chainerx/device.h"
#include "chainerx/dtype.h"
#include "chainerx/error.h"
#include "chainerx/graph.h"
#include "chainerx/kernels/creation.h"
#include "chainerx/kernels/misc.h"
#include "chainerx/macro.h"
#include "chainerx/routines/creation.h"
#include "chainerx/routines/type_util.h"
#include "chainerx/shape.h"
#include "chainerx/strides.h"

namespace chainerx {

Scalar AsScalar(const Array& a) {
    if (a.GetTotalSize() != 1) {
        throw DimensionError{"Cannot convert an array of size ", a.GetTotalSize(), " to a scalar, size must be 1."};
    }

    // Copy to the native device
    Array native_copy = a.ToNative();

    // Retrieve the value
    return VisitDtype(a.dtype(), [&native_copy](auto pt) -> Scalar {
        using T = typename decltype(pt)::type;
        const uint8_t* ptr = static_cast<const uint8_t*>(native_copy.data().get()) + native_copy.offset();
        auto typed_ptr = reinterpret_cast<const T*>(ptr);  // NOLINT(cppcoreguidelines-pro-type-reinterpret-cast)
        return Scalar{*typed_ptr};
    });
}

Array RollAxis(const Array& a, int8_t axis, int8_t start) {
    // TODO(hvy): Optimize the implementation.
    axis = internal::NormalizeAxis(axis, a.ndim());

    // start can be a.ndim() so we cannot use NormalizeAxis here.
    if (start < -a.ndim() || start > a.ndim()) {
        throw DimensionError{"start arg out of bounds. start: ", start, ", ndim: ", a.ndim()};
    }
    if (start < 0) {
        start += a.ndim();
    }

    Axes axes;
    for (int8_t i = 0; i < a.ndim(); ++i) {
        if (i == start) {
            axes.emplace_back(axis);
        }
        if (i != axis) {
            axes.emplace_back(i);
        }
    }
    if (start == a.ndim()) {
        axes.emplace_back(axis);
    }
    return Transpose(a, axes);
}

Array Transpose(const Array& a, const OptionalAxes& axes) {
    Axes real_axes;
    if (axes.has_value()) {
        if (axes->ndim() != a.ndim()) {
            throw DimensionError{"Axes do not match, input array dimensions: ", a.ndim(), " but axes: ", axes->ndim()};
        }
        real_axes = internal::GetNormalizedAxes(*axes, a.ndim());
    } else {
        for (int8_t i = 0; i < a.ndim(); ++i) {
            real_axes.emplace_back(a.ndim() - i - 1);
        }
    }
    CHAINERX_ASSERT(real_axes.ndim() == a.ndim());

    Shape out_shape;
    Strides out_strides;
    for (int8_t axis : real_axes) {
        out_shape.emplace_back(a.shape()[axis]);
        out_strides.emplace_back(a.strides()[axis]);
    }

    Array out = internal::MakeArray(out_shape, out_strides, a.dtype(), a.device(), a.data(), a.offset());

    BackwardBuilder bb{"transpose", a, out};
    if (BackwardBuilder::Target bt = bb.CreateTarget(0)) {
        bt.Define([real_axes](BackwardContext& bctx) {
            Axes backward_axes;
            backward_axes.resize(real_axes.ndim());
            for (int8_t i = 0; i < real_axes.ndim(); ++i) {
                backward_axes[real_axes[i]] = i;
            }
            bctx.input_grad() = bctx.output_grad()->Transpose(backward_axes);
        });
    }
    bb.Finalize();

    return out;
}

namespace {

// Returns a shape where the length of at most one dimension is inferred from the total size and the remaining dimensions.
// Such a dimension is given by a negative length, i.e. Shape{2, 3, -1}.
// If the given shape does not contain such a dimension, this function will return a copy of the given shape.
// If there exists multiple negative lengths or if the negative length dimension cannot be inferred due to non divisbility, an
// DimensionError is thrown.
Shape GetInferredShape(const Shape& shape, int64_t total_size) {
    Shape inferred_shape = shape;

    auto it = std::find_if(inferred_shape.begin(), inferred_shape.end(), [](int64_t dim) { return dim < 0; });
    if (it != inferred_shape.end()) {
        if (std::find_if(std::next(it), inferred_shape.end(), [](int64_t dim) { return dim < 0; }) != inferred_shape.end()) {
            throw DimensionError{"Can only specify one unknown dimension"};
        }
        int64_t rest_size = std::accumulate(inferred_shape.begin(), it, int64_t{1}, std::multiplies<>()) *
                            std::accumulate(std::next(it), inferred_shape.end(), int64_t{1}, std::multiplies<>());
        *it = total_size / rest_size;
    }

    if (total_size != inferred_shape.GetTotalSize()) {
        throw DimensionError{"Cannot reshape array of size ", total_size, " into shape ", shape};
    }
    return inferred_shape;
}

}  // namespace

Array Reshape(const Array& a, const Shape& newshape) {
    const Shape& in_shape = a.shape();
    const Strides& in_strides = a.strides();

    // If the shape is unchanged, just return a view.
    if (in_shape == newshape) {
        return a.MakeView();
    }

    // Check for invalid shape.
    int64_t total_size = in_shape.GetTotalSize();
    Shape out_shape = GetInferredShape(newshape, total_size);
    int64_t item_size = a.GetItemSize();
    Strides strides{};
    if (total_size == 0) {
        // Calculate the strides for 0-sized array.
        strides.resize(out_shape.ndim());
        strides.back() = item_size;
        for (int8_t i = out_shape.ndim() - 1; i >= 1; --i) {
            strides[i - 1] = strides[i] * std::max(int64_t{1}, out_shape[i]);
        }
    } else {
        // Calculate the strides for non-0-sized array.

        // reduced_shape and reduced_strides are the shortest shape and strides which can be convertible from input shape and strides
        // without copy.
        Shape reduced_shape{};
        Strides reduced_strides{};
        if (total_size == 1) {
            reduced_shape.emplace_back(int64_t{1});
            reduced_strides.emplace_back(item_size);
        } else {
            int8_t i = 0;
            // Ignore preceding 1-length dimensions
            while (i < in_shape.ndim() && in_shape[i] == 1) {
                ++i;
            }
            // Add the first pair
            reduced_shape.emplace_back(in_shape[i]);
            reduced_strides.emplace_back(in_strides[i]);
            ++i;
            // Reduce the remaining
            for (; i < in_shape.ndim(); ++i) {
                int64_t dim = in_shape[i];
                int64_t st = in_strides[i];
                CHAINERX_ASSERT(dim > 0);
                if (dim == 1 && st == 0) {
                    // If the axis has unit-length with no stride, skip this dimension.
                } else if (dim * st == reduced_strides.back()) {
                    // If the pair is compatible with the previous stride, reduce the pair to it.
                    reduced_shape.back() *= dim;
                    reduced_strides.back() = st;
                } else {
                    // Otherwise, add a new shape and stride.
                    reduced_shape.emplace_back(dim);
                    reduced_strides.emplace_back(st);
                }
            }
        }
        CHAINERX_ASSERT(reduced_shape.size() == reduced_strides.size());
        CHAINERX_ASSERT(!reduced_shape.empty());

        // Construct the strides for no-copy reshape.
        // If it's not possible, can_reshape_without_copy will be false.
        bool can_reshape_without_copy = true;
        if (out_shape.ndim() > 0) {
            int64_t last_stride = reduced_shape[0] * reduced_strides[0];
            size_t i_dim = 0;
            for (int64_t dim : out_shape) {
                if (dim <= 1) {
                    strides.emplace_back(last_stride);
                    continue;
                }
                if (i_dim >= reduced_shape.size() || reduced_shape[i_dim] % dim != 0) {
                    strides.clear();
                    can_reshape_without_copy = false;
                    break;
                }
                reduced_shape[i_dim] /= dim;
                last_stride = reduced_shape[i_dim] * reduced_strides[i_dim];
                strides.emplace_back(last_stride);
                if (reduced_shape[i_dim] == 1) {
                    ++i_dim;
                }
            }
        }

        if (!can_reshape_without_copy) {
            // Copy is required.
            return a.Copy().Reshape(out_shape);
        }
        CHAINERX_ASSERT(strides.size() == out_shape.size());
    }

    Array out = internal::MakeArray(out_shape, strides, a.dtype(), a.device(), a.data(), a.offset());

    BackwardBuilder bb{"reshape", a, out};
    if (BackwardBuilder::Target bt = bb.CreateTarget(0)) {
        bt.Define([in_shape](BackwardContext& bctx) { bctx.input_grad() = bctx.output_grad()->Reshape(in_shape); });
    }
    bb.Finalize();

    CHAINERX_ASSERT(out.shape() == out_shape);
    CHAINERX_ASSERT(out.strides().size() == out_shape.size());
    return out;
}

Array Squeeze(const Array& a, const OptionalAxes& axis) {
    const Shape& in_shape = a.shape();
    const Strides& in_strides = a.strides();

    Shape out_shape{};
    Strides out_strides{};

    if (axis.has_value()) {
        const Axes sorted_axis = internal::GetSortedAxes(*axis, in_shape.ndim());

        int64_t i_axis = 0;
        for (int64_t i = 0; i < in_shape.ndim(); ++i) {
            if (i_axis < static_cast<int64_t>(sorted_axis.size()) && sorted_axis[i_axis] == i) {
                ++i_axis;
                if (in_shape[i] != 1) {
                    std::ostringstream os;
                    os << "Cannot squeeze out non-unit-length axes, where shape was " << in_shape.ToString();
                    os << " and axes were (";
                    for (auto it = axis->begin(); it != axis->end(); ++it) {
                        if (it != axis->begin()) {
                            os << ", ";
                        }
                        os << *it;
                    }
                    os << (axis->size() == 1 ? ",)." : ").");
                    throw DimensionError{os.str()};
                }
            } else {
                out_shape.emplace_back(in_shape[i]);
                out_strides.emplace_back(in_strides[i]);
            }
        }
    } else {  // All axes are candidates for removal if none are given.
        for (int64_t i = 0; i < in_shape.ndim(); ++i) {
            if (in_shape[i] != 1) {
                out_shape.emplace_back(in_shape[i]);
                out_strides.emplace_back(in_strides[i]);
            }
        }
    }

    if (in_shape.size() == out_shape.size()) {
        return a;
    }

    Array out = internal::MakeArray(out_shape, out_strides, a.dtype(), a.device(), a.data(), a.offset());

    BackwardBuilder bb{"squeeze", a, out};
    if (BackwardBuilder::Target bt = bb.CreateTarget(0)) {
        bt.Define([in_shape](BackwardContext& bctx) { bctx.input_grad() = bctx.output_grad()->Reshape(in_shape); });
    }
    bb.Finalize();

    return out;
}

Array BroadcastTo(const Array& array, const Shape& shape) {
    const Shape& in_shape = array.shape();
    const Strides& in_strides = array.strides();

    if (in_shape.size() > shape.size()) {
        throw DimensionError{"Cannot broadcast to smaller dimensions from ", in_shape, " to ", shape, "."};
    }

    // Compute the new set of strides after broadcastining.
    Strides strides;
    strides.resize(shape.ndim());
    int8_t i_in = in_shape.ndim() - 1;
    for (int8_t i_out = shape.ndim() - 1; i_out >= 0; --i_out) {
        int64_t out_dim = shape[i_out];
        // If this dimension is to be broadcasted, nonbroadcast_stride is unset.
        // Otherwise, it holds the new stride.
        nonstd::optional<int64_t> nonbroadcast_stride{};
        if (i_in >= 0) {
            int64_t in_dim = in_shape[i_in];
            if (in_dim == 1) {
                // do nothing; broadcast
            } else if (in_dim == out_dim) {
                nonbroadcast_stride = in_strides[i_in];
            } else {
                throw DimensionError{"Invalid broadcast from ", in_shape, " to ", shape};
            }
            --i_in;
        } else {
            // do nothing; broadcast
        }

        if (nonbroadcast_stride.has_value()) {
            // non-broadcast dimension
            strides[i_out] = nonbroadcast_stride.value();
        } else {
            // broadcast dimension
            strides[i_out] = int64_t{0};
        }
    }
    CHAINERX_ASSERT(i_in == -1);
    CHAINERX_ASSERT(strides.ndim() == shape.ndim());

    Array out = internal::MakeArray(shape, strides, array.dtype(), array.device(), array.data(), array.offset());

    BackwardBuilder bb{"broadcast_to", array, out};
    if (BackwardBuilder::Target bt = bb.CreateTarget(0)) {
        bt.Define([in_shape](BackwardContext& bctx) {
            const Array& gout = *bctx.output_grad();
            if (gout.shape() == in_shape) {
                bctx.input_grad() = gout;
                return;
            }

            int8_t lead = gout.ndim() - in_shape.ndim();
            Axes lead_axis{};
            lead_axis.resize(lead);
            std::iota(lead_axis.begin(), lead_axis.end(), int8_t{0});

            Axes axis{lead_axis};
            for (int8_t i = 0; i < in_shape.ndim(); ++i) {
                if (in_shape[i] == 1) {
                    axis.emplace_back(i + lead);
                }
            }
            axis.erase(std::unique(axis.begin(), axis.end()), axis.end());  // Sum does not accept axis with duplicate elements

            Array gin = gout.Sum(axis, true);
            if (lead > 0) {
                bctx.input_grad() = gin.Squeeze(lead_axis);
            } else {
                bctx.input_grad() = std::move(gin);
            }
        });
    }
    bb.Finalize();

    return out;
}

namespace {

Array ConcatenateImpl(const std::vector<Array>& arrays, int8_t axis) {
    if (arrays.empty()) {
        throw DimensionError{"Need at least one array to concatenate"};
    }

    Shape shape = arrays.front().shape();
    Dtype out_dtype = ResultType(arrays);
    Device& device = arrays.front().device();
    int8_t ndim = arrays.front().ndim();
    axis = internal::NormalizeAxis(axis, ndim);
    shape[axis] = 0;
    std::vector<int64_t> indices;
    indices.reserve(arrays.size() - 1);

    for (const Array& array : arrays) {
        const Shape& s = array.shape();
        if (ndim != array.ndim()) {
            throw DimensionError{"All the input arrays must have same number of dimensions"};
        }
        for (int8_t i = 0; i < ndim; ++i) {
            if (axis == i) {
                shape[i] += s[i];
            } else if (shape[i] != s[i]) {
                throw DimensionError{"All the input array dimensions except for the concatenation axis must match exactly"};
            }
        }
        if (indices.size() < arrays.size() - 1) {
            indices.emplace_back(shape[axis]);
        }
    }

    Strides strides{shape, out_dtype};

    // Aligning with NumPy strides behavior
    auto last_zero_it = std::find(shape.rbegin(), shape.rend(), int64_t{0});
    if (last_zero_it != shape.rend()) {
        std::fill(strides.rbegin() + (last_zero_it - shape.rbegin() + 1), strides.rend(), int64_t{0});
    }

    Array out = internal::Empty(shape, out_dtype, strides, device);

    size_t in_size = arrays.size();

    // If input dtypes are mixed, elements in the input arrays are casted to the resulting dtype.
    // Their original dtypes must therefore be remembered in order to cast the computed gradients back in the backward pass.
    std::vector<Dtype> in_dtypes;
    in_dtypes.reserve(in_size);

    std::vector<ConstArrayRef> array_refs;
    array_refs.reserve(in_size);

    {
        NoBackpropModeScope scope{};
        int64_t out_offset = 0;
        for (const Array& array : arrays) {
            const Shape& shape = array.shape();
            Array sliced_out = internal::MakeArray(shape, strides, out_dtype, device, out.data(), out_offset);
            Dtype in_dtype = array.dtype();
            in_dtypes.emplace_back(in_dtype);
            device.backend().CallKernel<AsTypeKernel>(array, sliced_out);
            array_refs.emplace_back(ConstArrayRef{array});
            out_offset += strides[axis] * shape[axis];
        }
    }

    {
        BackwardBuilder bb{"concatenate", array_refs, out};
        if (BackwardBuilder::Target bt = bb.CreateTarget()) {
            bt.Define([indices = std::move(indices), axis, in_dtypes = std::move(in_dtypes)](BackwardContext& bctx) {
                const Array& gy = *bctx.output_grad();
                Dtype out_dtype = gy.dtype();
                std::vector<Array> gxs = Split(gy, indices, axis);
                for (size_t i = 0; i < gxs.size(); ++i) {
                    Dtype in_dtype = in_dtypes[i];
                    if (out_dtype != in_dtype) {
                        bctx.input_grad(i) = gxs[i].AsType(in_dtype);
                    } else {
                        bctx.input_grad(i) = std::move(gxs[i]);
                    }
                }
            });
        }
        bb.Finalize();
    }

    return out;
}

}  // namespace

Array Concatenate(const std::vector<Array>& arrays) { return ConcatenateImpl(arrays, 0); }

Array Concatenate(const std::vector<Array>& arrays, nonstd::optional<int8_t> axis) {
    if (axis.has_value()) {
        return ConcatenateImpl(arrays, *axis);
    }
    std::vector<Array> raveled_arrays;
    raveled_arrays.reserve(arrays.size());
    std::transform(arrays.begin(), arrays.end(), std::back_inserter(raveled_arrays), [](const Array& array) {
        Shape shape{array.GetTotalSize()};
        return array.Reshape(shape);
    });
    return ConcatenateImpl(raveled_arrays, 0);
}

namespace {
std::vector<Array> StackGrad(const Array& gout, int8_t axis) {
    Shape shape{gout.shape()};
    Strides strides{gout.strides()};
    size_t dim = shape[axis];
    int64_t step = strides[axis];
    shape.erase(shape.begin() + axis);
    strides.erase(strides.begin() + axis);

    std::vector<Array> gxs;
    std::vector<ConstArrayRef> gxs_refs{};
    gxs.reserve(dim);
    gxs_refs.reserve(dim);
    {
        NoBackpropModeScope scope{};
        Dtype dtype = gout.dtype();
        Device& device = gout.device();
        for (size_t i = 0; i < dim; ++i) {
            gxs.emplace_back(internal::MakeArray(shape, strides, dtype, device, gout.data(), step * i));
            gxs_refs.emplace_back(gxs.back());
        }
    }

    {
        BackwardBuilder bb{"stack-grad", gout, gxs_refs};
        if (BackwardBuilder::Target bt = bb.CreateTarget()) {
            bt.Define([axis](BackwardContext& bctx) {
                std::vector<Array> ggxs;
                ggxs.reserve(bctx.output_count());
                for (size_t i = 0; i < bctx.output_count(); ++i) {
                    // TODO(imanishi): Check if bctx.output_grad(i) is not nullopt.
                    ggxs.emplace_back(*bctx.output_grad(i));
                }
                bctx.input_grad() = Stack(ggxs, axis);
            });
        }
        bb.Finalize();
    }
    return gxs;
}
}  // namespace

Array Stack(const std::vector<Array>& arrays, int8_t axis) {
    if (arrays.empty()) {
        throw DimensionError{"Need at least one array to stack"};
    }

    Shape shape = arrays.front().shape();
    Dtype dtype = arrays.front().dtype();
    Device& device = arrays.front().device();
    uint8_t ndim = shape.ndim();
    axis = internal::NormalizeAxis(axis, ndim + 1);

    for (const Array& array : arrays) {
        if (shape != array.shape()) {
            throw DimensionError{"All input arrays must have the same shape"};
        }
        // TODO(imanishi): dtype conversion
        CheckEqual(dtype, array.dtype());
    }
    shape.insert(shape.begin() + axis, static_cast<int64_t>(arrays.size()));

    Strides strides{shape, dtype};

    // Aligning with NumPy strides behavior
    auto last_zero_it = std::find(shape.rbegin(), shape.rend(), int64_t{0});
    if (last_zero_it != shape.rend()) {
        std::fill(strides.rbegin() + (last_zero_it - shape.rbegin() + 1), strides.rend(), int64_t{0});
    }

    Array out = internal::Empty(shape, dtype, strides, device);

    int64_t step = strides[axis];
    strides.erase(strides.begin() + axis);
    {
        NoBackpropModeScope scope{};
        int64_t out_offset = 0;
        for (const Array& array : arrays) {
            Array sliced_out = internal::MakeArray(array.shape(), strides, dtype, device, out.data(), out_offset);
            device.backend().CallKernel<CopyKernel>(array, sliced_out);
            out_offset += step;
        }
    }

    std::vector<ConstArrayRef> array_refs;
    array_refs.reserve(arrays.size());
    std::transform(arrays.begin(), arrays.end(), std::back_inserter(array_refs), [](const Array& array) { return ConstArrayRef{array}; });

    {
        BackwardBuilder bb{"stack", array_refs, out};
        if (BackwardBuilder::Target bt = bb.CreateTarget()) {
            bt.Define([axis](BackwardContext& bctx) {
                const Array& gout = *bctx.output_grad();
                std::vector<Array> gxs = StackGrad(gout, axis);
                for (size_t i = 0; i < gxs.size(); ++i) {
                    bctx.input_grad(i) = std::move(gxs[i]);
                }
            });
        }
        bb.Finalize();
    }

    return out;
}

namespace {

// Defines the backward pass for Split, for both by-sections and by-indices.
void DefineSplitBackward(const Array& ary, const std::vector<Array>& out, int8_t axis_norm) {
    // TODO(hvy): Avoid creating an intermediate vector of reference when BackwardBuilder accepts std::vector<Array>.
    std::vector<ConstArrayRef> out_refs{};
    out_refs.reserve(out.size());
    std::transform(out.begin(), out.end(), std::back_inserter(out_refs), [](const Array& array) { return ConstArrayRef{array}; });

    // TODO(imanishi): Avoid creating shapes of forward outputs;
    std::vector<Shape> shapes;
    shapes.reserve(out.size());
    std::transform(out.begin(), out.end(), std::back_inserter(shapes), [](const Array& array) { return array.shape(); });

    BackwardBuilder bb{"split", ary, out_refs};
    if (BackwardBuilder::Target bt = bb.CreateTarget(0)) {
        bt.Define([axis_norm, shapes = std::move(shapes), dtype = ary.dtype(), &device = ary.device()](BackwardContext& bctx) {
            std::vector<Array> output_grads;
            output_grads.reserve(bctx.output_count());
            for (size_t i = 0; i < bctx.output_count(); ++i) {
                const nonstd::optional<Array>& gy = bctx.output_grad(i);
                output_grads.emplace_back(gy.has_value() ? *gy : Zeros(shapes[i], dtype, device));
            }
            bctx.input_grad() = ConcatenateImpl(output_grads, axis_norm);
        });
    }
    bb.Finalize();
}

}  // namespace

std::vector<Array> Split(const Array& ary, int64_t sections, int8_t axis) {
    if (sections < 1) {
        throw DimensionError("Number of sections must be larger than 0.");
    }

    const Shape& in_shape = ary.shape();
    int8_t axis_norm = internal::NormalizeAxis(axis, ary.ndim());
    int64_t in_dim = in_shape[axis_norm];

    if (in_dim % sections != 0) {
        throw DimensionError("Array split does not result in an equal division.");
    }

    Shape out_shape = in_shape;
    int64_t out_dim = in_dim / sections;
    out_shape[axis_norm] = out_dim;
    int64_t out_stride = ary.strides()[axis_norm];
    int64_t out_offset = ary.offset();
    bool is_empty = ary.GetTotalSize() == 0;

    std::vector<Array> out{};
    out.reserve(sections);

    for (int64_t i = 0; i < sections; ++i) {
        out.emplace_back(internal::MakeArray(out_shape, ary.strides(), ary.dtype(), ary.device(), ary.data(), out_offset));

        // Empty arrays should all have offsets of 0 to e.g. avoid out-of-memory errors.
        if (!is_empty) {
            out_offset += out_stride * out_dim;
        }
    }

    DefineSplitBackward(ary, out, axis_norm);

    return out;
}

std::vector<Array> Split(const Array& ary, std::vector<int64_t> indices, int8_t axis) {
    const Shape& in_shape = ary.shape();
    int8_t axis_norm = internal::NormalizeAxis(axis, ary.ndim());
    int64_t in_dim = in_shape[axis_norm];

    // Wrap negative indices.
    std::transform(
            indices.begin(), indices.end(), indices.begin(), [in_dim](int64_t index) { return index >= 0 ? index : index + in_dim; });
    indices.emplace_back(in_dim);

    Shape out_shape = in_shape;
    int64_t out_stride = ary.strides()[axis_norm];
    int64_t out_offset = ary.offset();
    int64_t slice_start = 0;
    bool is_empty = ary.GetTotalSize() == 0;

    std::vector<Array> out{};
    out.reserve(indices.size());

    for (int64_t index : indices) {
        int64_t slice_stop = std::min(in_dim, std::max(int64_t{0}, index));
        int64_t slice_step = slice_stop - slice_start;

        // Update the dimension of interest in the output shape.
        out_shape[axis_norm] = std::max(int64_t{0}, slice_step);

        out.emplace_back(internal::MakeArray(out_shape, ary.strides(), ary.dtype(), ary.device(), ary.data(), out_offset));

        // Empty arrays should all have offsets of 0 to e.g. avoid out-of-memory errors.
        if (!is_empty) {
            out_offset += out_stride * slice_step;
        }

        slice_start = slice_stop;
    }

    DefineSplitBackward(ary, out, axis_norm);

    return out;
}

Array Swapaxes(const Array& a, int8_t axis1, int8_t axis2) {
    Shape shape = a.shape();
    Strides strides = a.strides();

    axis1 = internal::NormalizeAxis(axis1, a.ndim());
    axis2 = internal::NormalizeAxis(axis2, a.ndim());

    std::iter_swap(shape.begin() + axis1, shape.begin() + axis2);
    std::iter_swap(strides.begin() + axis1, strides.begin() + axis2);
    Array out = internal::MakeArray(shape, strides, a.dtype(), a.device(), a.data(), a.offset());

    BackwardBuilder bb{"swapaxes", a, out};
    if (BackwardBuilder::Target bt = bb.CreateTarget(0)) {
        bt.Define([axis1, axis2](BackwardContext& bctx) {
            const Array& gout = *bctx.output_grad();
            bctx.input_grad() = Swapaxes(gout, axis1, axis2);
        });
    }
    bb.Finalize();

    return out;
}

<<<<<<< HEAD
Array AtLeast2D(const Array& x) {
    Array out;

    {
        NoBackpropModeScope scope;

        switch (x.ndim()) {
            case 0:
                out = x.Reshape({1, 1});
                break;
            case 1: {
                Shape shape = x.shape();
                Strides strides = x.strides();
                shape.insert(shape.begin(), 1);
                strides.insert(strides.begin(), 0);
                out = internal::MakeArray(shape, strides, x.dtype(), x.device(), x.data());
            } break;
            default:
                out = x.MakeView();
                break;
        }
    }

    BackwardBuilder bb{"atleast_2d", x, out};
    if (BackwardBuilder::Target bt = bb.CreateTarget(0)) {
        bt.Define([in_shape = x.shape(), ndim = x.ndim()](BackwardContext& bctx) {
            if (ndim <= 1) {
                bctx.input_grad() = bctx.output_grad()->Reshape(in_shape);
            } else {
                bctx.input_grad() = *bctx.output_grad();
            }
        });
    }
    bb.Finalize();
=======
Array ExpandDims(const Array& a, int8_t axis) {
    Shape shape = a.shape();

    axis = internal::NormalizeAxis(axis, a.ndim() + 1);

    shape.insert(shape.begin() + axis, 1);

    Array out = a.Reshape(shape);
>>>>>>> ddeeb7df

    return out;
}

<<<<<<< HEAD
Array HStack(const std::vector<Array>& arrays) {
    if (arrays.front().ndim() <= 1) {
        return Concatenate(arrays, 0);
    }
    return Concatenate(arrays, 1);
}

Array VStack(const std::vector<Array>& arrays) {
    std::vector<Array> reshaped_arrays(arrays.size());
    std::transform(arrays.begin(), arrays.end(), reshaped_arrays.begin(), AtLeast2D);

    return Concatenate(reshaped_arrays, 0);
}

=======
>>>>>>> ddeeb7df
}  // namespace chainerx<|MERGE_RESOLUTION|>--- conflicted
+++ resolved
@@ -729,7 +729,18 @@
     return out;
 }
 
-<<<<<<< HEAD
+Array ExpandDims(const Array& a, int8_t axis) {
+    Shape shape = a.shape();
+
+    axis = internal::NormalizeAxis(axis, a.ndim() + 1);
+
+    shape.insert(shape.begin() + axis, 1);
+
+    Array out = a.Reshape(shape);
+
+    return out;
+}
+
 Array AtLeast2D(const Array& x) {
     Array out;
 
@@ -764,21 +775,10 @@
         });
     }
     bb.Finalize();
-=======
-Array ExpandDims(const Array& a, int8_t axis) {
-    Shape shape = a.shape();
-
-    axis = internal::NormalizeAxis(axis, a.ndim() + 1);
-
-    shape.insert(shape.begin() + axis, 1);
-
-    Array out = a.Reshape(shape);
->>>>>>> ddeeb7df
-
-    return out;
-}
-
-<<<<<<< HEAD
+
+    return out;
+}
+
 Array HStack(const std::vector<Array>& arrays) {
     if (arrays.front().ndim() <= 1) {
         return Concatenate(arrays, 0);
@@ -793,6 +793,4 @@
     return Concatenate(reshaped_arrays, 0);
 }
 
-=======
->>>>>>> ddeeb7df
 }  // namespace chainerx
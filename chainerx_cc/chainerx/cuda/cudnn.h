#pragma once

#include <cudnn.h>
#include <nonstd/optional.hpp>

#include "chainerx/array.h"
#include "chainerx/dtype.h"
#include "chainerx/error.h"
#include "chainerx/float16.h"
#include "chainerx/macro.h"
#include "chainerx/stack_vector.h"

namespace chainerx {
namespace cuda {

class CudnnError : public ChainerxError {
public:
    using ChainerxError::ChainerxError;

    explicit CudnnError(cudnnStatus_t status);
    cudnnStatus_t error() const noexcept { return status_; }

private:
    cudnnStatus_t status_{};
};

void CheckCudnnError(cudnnStatus_t status);

namespace cuda_internal {

// Returns a pointer to a cuDNN coefficient value of given type, allocated on the static storage.
template <int kValue>
const void* GetCudnnCoefficientPtr(Dtype dtype) {
    // TODO(niboshi): Get rid of the assumption that native and cuda float16 share the same representation.
    static const float kFloat32Value{kValue};
    static const double kFloat64Value{kValue};

    switch (dtype) {
        case Dtype::kFloat16:
            // fallthrough: cuDNN accepts float32 coefficients for float16 tensor operations.
        case Dtype::kFloat32:
            return &kFloat32Value;
        case Dtype::kFloat64:
            return &kFloat64Value;
        default:
            CHAINERX_NEVER_REACH();
    }
}

class CudnnTensorDescriptor {
public:
    CudnnTensorDescriptor();
    explicit CudnnTensorDescriptor(const Array& arr);

    ~CudnnTensorDescriptor();

<<<<<<< HEAD
    CudnnTensorDescriptor(const CudnnTensorDescriptor&) = default;
    CudnnTensorDescriptor(CudnnTensorDescriptor&&) = default;
    CudnnTensorDescriptor& operator=(const CudnnTensorDescriptor&) = default;
    CudnnTensorDescriptor& operator=(CudnnTensorDescriptor&&) = default;
=======
    CudnnTensorDescriptor(const CudnnTensorDescriptor&) = delete;
    CudnnTensorDescriptor(CudnnTensorDescriptor&& other) : desc_{other.desc_} { other.desc_ = nullptr; }
    CudnnTensorDescriptor& operator=(const CudnnTensorDescriptor&) = delete;
    CudnnTensorDescriptor& operator=(CudnnTensorDescriptor&&) = delete;
>>>>>>> 2acea719

    cudnnTensorDescriptor_t descriptor() const { return desc_; }
    cudnnTensorDescriptor_t operator*() const { return desc_; }

    Dtype GetDtype() const;

private:
    cudnnTensorDescriptor_t desc_{};
};

class CudnnFilterDescriptor {
public:
    explicit CudnnFilterDescriptor(const Array& w);

    ~CudnnFilterDescriptor();

<<<<<<< HEAD
    CudnnFilterDescriptor(const CudnnFilterDescriptor&) = default;
    CudnnFilterDescriptor(CudnnFilterDescriptor&&) = default;
    CudnnFilterDescriptor& operator=(const CudnnFilterDescriptor&) = default;
    CudnnFilterDescriptor& operator=(CudnnFilterDescriptor&&) = default;
=======
    // TODO(hvy): Allow move semantics as needed.
    CudnnFilterDescriptor(const CudnnFilterDescriptor&) = delete;
    CudnnFilterDescriptor(CudnnFilterDescriptor&&) = delete;
    CudnnFilterDescriptor& operator=(const CudnnFilterDescriptor&) = delete;
    CudnnFilterDescriptor& operator=(CudnnFilterDescriptor&&) = delete;
>>>>>>> 2acea719

    cudnnFilterDescriptor_t descriptor() const { return desc_; }
    cudnnFilterDescriptor_t operator*() const { return desc_; }

private:
    CudnnFilterDescriptor();
    cudnnFilterDescriptor_t desc_{};
};

class CudnnConvolutionDescriptor {
public:
    explicit CudnnConvolutionDescriptor(
            Dtype dtype,
            const StackVector<int64_t, kMaxNdim>& pad,
            const StackVector<int64_t, kMaxNdim>& stride,
            const nonstd::optional<StackVector<int64_t, kMaxNdim>>& dilation,
            int groups);

    ~CudnnConvolutionDescriptor();

<<<<<<< HEAD
    CudnnConvolutionDescriptor(const CudnnConvolutionDescriptor&) = default;
    CudnnConvolutionDescriptor(CudnnConvolutionDescriptor&&) = default;
    CudnnConvolutionDescriptor& operator=(const CudnnConvolutionDescriptor&) = default;
    CudnnConvolutionDescriptor& operator=(CudnnConvolutionDescriptor&&) = default;
=======
    // TODO(hvy): Allow move semantics as needed.
    CudnnConvolutionDescriptor(const CudnnConvolutionDescriptor&) = delete;
    CudnnConvolutionDescriptor(CudnnConvolutionDescriptor&&) = delete;
    CudnnConvolutionDescriptor& operator=(const CudnnConvolutionDescriptor&) = delete;
    CudnnConvolutionDescriptor& operator=(CudnnConvolutionDescriptor&&) = delete;
>>>>>>> 2acea719

    cudnnConvolutionDescriptor_t descriptor() const { return desc_; }
    cudnnConvolutionDescriptor_t operator*() const { return desc_; }

private:
    CudnnConvolutionDescriptor();
    cudnnConvolutionDescriptor_t desc_{};
};

class CudnnPoolingDescriptor {
public:
    explicit CudnnPoolingDescriptor(
            cudnnPoolingMode_t mode,
            cudnnNanPropagation_t max_pooling_nan_opt,
            const StackVector<int64_t, kMaxNdim>& kernel_size,
            const StackVector<int64_t, kMaxNdim>& pad,
            const StackVector<int64_t, kMaxNdim>& stride);

    ~CudnnPoolingDescriptor();

<<<<<<< HEAD
    CudnnPoolingDescriptor(const CudnnPoolingDescriptor&) = default;
    CudnnPoolingDescriptor(CudnnPoolingDescriptor&&) = default;
    CudnnPoolingDescriptor& operator=(const CudnnPoolingDescriptor&) = default;
    CudnnPoolingDescriptor& operator=(CudnnPoolingDescriptor&&) = default;
=======
    // TODO(hvy): Allow move semantics as needed.
    CudnnPoolingDescriptor(const CudnnPoolingDescriptor&) = delete;
    CudnnPoolingDescriptor(CudnnPoolingDescriptor&&) = delete;
    CudnnPoolingDescriptor& operator=(const CudnnPoolingDescriptor&) = delete;
    CudnnPoolingDescriptor& operator=(CudnnPoolingDescriptor&&) = delete;
>>>>>>> 2acea719

    cudnnPoolingDescriptor_t descriptor() const { return desc_; }
    cudnnPoolingDescriptor_t operator*() const { return desc_; }

private:
    CudnnPoolingDescriptor();
    cudnnPoolingDescriptor_t desc_{};
};

// cuDNN API calls using same handle is not thread-safe.
// This class ensures that the API calls are serialized using mutex lock.
class CudnnHandle {
public:
    explicit CudnnHandle(int device_index) : device_index_{device_index} {}
    ~CudnnHandle();

    CudnnHandle(const CudnnHandle&) = delete;
    CudnnHandle(CudnnHandle&&) = delete;
    CudnnHandle& operator=(const CudnnHandle&) = delete;
    CudnnHandle& operator=(CudnnHandle&&) = delete;

    template <class Func, class... Args>
    void Call(Func&& func, Args&&... args) {
        std::lock_guard<std::mutex> lock{handle_mutex_};
        CheckCudnnError(func(handle(), args...));
    }

private:
    cudnnHandle_t handle();

    int device_index_;
    std::mutex handle_mutex_{};
    cudnnHandle_t handle_{};
};

}  // namespace cuda_internal
}  // namespace cuda
}  // namespace chainerx<|MERGE_RESOLUTION|>--- conflicted
+++ resolved
@@ -54,17 +54,10 @@
 
     ~CudnnTensorDescriptor();
 
-<<<<<<< HEAD
-    CudnnTensorDescriptor(const CudnnTensorDescriptor&) = default;
-    CudnnTensorDescriptor(CudnnTensorDescriptor&&) = default;
-    CudnnTensorDescriptor& operator=(const CudnnTensorDescriptor&) = default;
-    CudnnTensorDescriptor& operator=(CudnnTensorDescriptor&&) = default;
-=======
     CudnnTensorDescriptor(const CudnnTensorDescriptor&) = delete;
     CudnnTensorDescriptor(CudnnTensorDescriptor&& other) : desc_{other.desc_} { other.desc_ = nullptr; }
     CudnnTensorDescriptor& operator=(const CudnnTensorDescriptor&) = delete;
     CudnnTensorDescriptor& operator=(CudnnTensorDescriptor&&) = delete;
->>>>>>> 2acea719
 
     cudnnTensorDescriptor_t descriptor() const { return desc_; }
     cudnnTensorDescriptor_t operator*() const { return desc_; }
@@ -81,18 +74,11 @@
 
     ~CudnnFilterDescriptor();
 
-<<<<<<< HEAD
-    CudnnFilterDescriptor(const CudnnFilterDescriptor&) = default;
-    CudnnFilterDescriptor(CudnnFilterDescriptor&&) = default;
-    CudnnFilterDescriptor& operator=(const CudnnFilterDescriptor&) = default;
-    CudnnFilterDescriptor& operator=(CudnnFilterDescriptor&&) = default;
-=======
     // TODO(hvy): Allow move semantics as needed.
     CudnnFilterDescriptor(const CudnnFilterDescriptor&) = delete;
     CudnnFilterDescriptor(CudnnFilterDescriptor&&) = delete;
     CudnnFilterDescriptor& operator=(const CudnnFilterDescriptor&) = delete;
     CudnnFilterDescriptor& operator=(CudnnFilterDescriptor&&) = delete;
->>>>>>> 2acea719
 
     cudnnFilterDescriptor_t descriptor() const { return desc_; }
     cudnnFilterDescriptor_t operator*() const { return desc_; }
@@ -113,18 +99,11 @@
 
     ~CudnnConvolutionDescriptor();
 
-<<<<<<< HEAD
-    CudnnConvolutionDescriptor(const CudnnConvolutionDescriptor&) = default;
-    CudnnConvolutionDescriptor(CudnnConvolutionDescriptor&&) = default;
-    CudnnConvolutionDescriptor& operator=(const CudnnConvolutionDescriptor&) = default;
-    CudnnConvolutionDescriptor& operator=(CudnnConvolutionDescriptor&&) = default;
-=======
     // TODO(hvy): Allow move semantics as needed.
     CudnnConvolutionDescriptor(const CudnnConvolutionDescriptor&) = delete;
     CudnnConvolutionDescriptor(CudnnConvolutionDescriptor&&) = delete;
     CudnnConvolutionDescriptor& operator=(const CudnnConvolutionDescriptor&) = delete;
     CudnnConvolutionDescriptor& operator=(CudnnConvolutionDescriptor&&) = delete;
->>>>>>> 2acea719
 
     cudnnConvolutionDescriptor_t descriptor() const { return desc_; }
     cudnnConvolutionDescriptor_t operator*() const { return desc_; }
@@ -145,18 +124,11 @@
 
     ~CudnnPoolingDescriptor();
 
-<<<<<<< HEAD
-    CudnnPoolingDescriptor(const CudnnPoolingDescriptor&) = default;
-    CudnnPoolingDescriptor(CudnnPoolingDescriptor&&) = default;
-    CudnnPoolingDescriptor& operator=(const CudnnPoolingDescriptor&) = default;
-    CudnnPoolingDescriptor& operator=(CudnnPoolingDescriptor&&) = default;
-=======
     // TODO(hvy): Allow move semantics as needed.
     CudnnPoolingDescriptor(const CudnnPoolingDescriptor&) = delete;
     CudnnPoolingDescriptor(CudnnPoolingDescriptor&&) = delete;
     CudnnPoolingDescriptor& operator=(const CudnnPoolingDescriptor&) = delete;
     CudnnPoolingDescriptor& operator=(CudnnPoolingDescriptor&&) = delete;
->>>>>>> 2acea719
 
     cudnnPoolingDescriptor_t descriptor() const { return desc_; }
     cudnnPoolingDescriptor_t operator*() const { return desc_; }

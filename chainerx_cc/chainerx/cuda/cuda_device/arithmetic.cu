#include "chainerx/cuda/cuda_device.h"

#include <cstdint>

#include <cuda_runtime.h>

#include "chainerx/arithmetic_ops.h"
#include "chainerx/array.h"
#include "chainerx/cuda/cuda_runtime.h"
#include "chainerx/cuda/cuda_set_device_scope.h"
#include "chainerx/cuda/elementwise.cuh"
#include "chainerx/cuda/float16.cuh"
#include "chainerx/cuda/kernel_regist.h"
#include "chainerx/cuda/numeric.cuh"
#include "chainerx/device.h"
#include "chainerx/dtype.h"
#include "chainerx/kernels/arithmetic.h"
#include "chainerx/routines/arithmetic.h"
#include "chainerx/scalar.h"

namespace chainerx {
namespace cuda {
namespace {

CHAINERX_CUDA_REGISTER_ELTWISE_BINARY_KERNEL(AddKernel, { out = ArithmeticOps<CudaType>::Add(x1, x2); });

template <typename T>
struct AddASImpl {
    using CudaType = cuda_internal::DataType<T>;
    __device__ void operator()(int64_t /*i*/, CudaType x1, CudaType& out) { out = ArithmeticOps<CudaType>::Add(x1, x2); }
    CudaType x2;
};

class CudaAddASKernel : public AddASKernel {
public:
    void Call(const Array& x1, Scalar x2, const Array& out) override {
        Device& device = x1.device();
        device.CheckDevicesCompatible(x1, out);
        const Array& x1_cast = x1.dtype() == out.dtype() ? x1 : x1.AsType(out.dtype());
        CudaSetDeviceScope scope{device.index()};
        VisitDtype(out.dtype(), [&](auto pt) {
            using T = typename decltype(pt)::type;
            using CudaType = cuda_internal::DataType<T>;
            Elementwise<const T, T>(AddASImpl<T>{static_cast<CudaType>(x2)}, x1_cast, out);
        });
    }
};

CHAINERX_CUDA_REGISTER_KERNEL(AddASKernel, CudaAddASKernel);

CHAINERX_CUDA_REGISTER_ELTWISE_DTYPE_BINARY_KERNEL(SubtractKernel, { out = ArithmeticOps<CudaType>::Subtract(x1, x2); }, VisitNumericDtype);

template <typename T>
struct SubtractASImpl {
    using CudaType = cuda_internal::DataType<T>;
    __device__ void operator()(int64_t /*i*/, CudaType x1, CudaType& out) { out = ArithmeticOps<CudaType>::Subtract(x1, x2); }
    CudaType x2;
};

class CudaSubtractASKernel : public SubtractASKernel {
public:
    void Call(const Array& x1, Scalar x2, const Array& out) override {
        Device& device = x1.device();
        device.CheckDevicesCompatible(x1, out);
        const Array& x1_cast = x1.dtype() == out.dtype() ? x1 : x1.AsType(out.dtype());
        CudaSetDeviceScope scope{device.index()};
        VisitNumericDtype(out.dtype(), [&](auto pt) {
            using T = typename decltype(pt)::type;
            using CudaType = cuda_internal::DataType<T>;
            Elementwise<const T, T>(SubtractASImpl<T>{static_cast<CudaType>(x2)}, x1_cast, out);
        });
    }
};

CHAINERX_CUDA_REGISTER_KERNEL(SubtractASKernel, CudaSubtractASKernel);

// TODO(sonots): support stream
CHAINERX_CUDA_REGISTER_ELTWISE_BINARY_KERNEL(MultiplyKernel, { out = ArithmeticOps<CudaType>::Multiply(x1, x2); });

template <typename T>
struct MultiplyASImpl {
    using CudaType = cuda_internal::DataType<T>;
    __device__ void operator()(int64_t /*i*/, CudaType x1, CudaType& out) { out = ArithmeticOps<CudaType>::Multiply(x1, x2); }
    CudaType x2;
};

class CudaMultiplyASKernel : public MultiplyASKernel {
public:
    void Call(const Array& x1, Scalar x2, const Array& out) override {
        Device& device = x1.device();
        device.CheckDevicesCompatible(x1, out);
        const Array& x1_cast = x1.dtype() == out.dtype() ? x1 : x1.AsType(out.dtype());
        CudaSetDeviceScope scope{device.index()};
        VisitDtype(out.dtype(), [&](auto pt) {
            using T = typename decltype(pt)::type;
            using CudaType = cuda_internal::DataType<T>;
            Elementwise<const T, T>(MultiplyASImpl<T>{static_cast<CudaType>(x2)}, x1_cast, out);
        });
    }
};

CHAINERX_CUDA_REGISTER_KERNEL(MultiplyASKernel, CudaMultiplyASKernel);

// CUDA does not have std::div, which is used for the native backend.
template <typename T>
__device__ T FloorDivideImpl(T x, T y) {
    if (y == 0) {
        return 0;
    }
    return x / y - ((y >= 0 ? x % y : -(x % y)) < 0 ? 1 : 0);
}
__device__ int8_t FloorDivide(int8_t x, int8_t y) { return FloorDivideImpl(x, y); }
__device__ int16_t FloorDivide(int16_t x, int16_t y) { return FloorDivideImpl(x, y); }
__device__ int32_t FloorDivide(int32_t x, int32_t y) { return FloorDivideImpl(x, y); }
__device__ int64_t FloorDivide(int64_t x, int64_t y) { return FloorDivideImpl(x, y); }
__device__ uint8_t FloorDivide(uint8_t x, uint8_t y) {
    if (y == 0) {
        return 0;
    }
    return x / y;
}
__device__ float FloorDivide(float x, float y) {
    float rem = std::fmod(x, y);
    return (x - rem) / y - ((rem < 0 && y > 0) || (rem > 0 && y < 0) ? 1 : 0);
}
__device__ double FloorDivide(double x, double y) {
    double rem = std::fmod(x, y);
    return (x - rem) / y - ((rem < 0 && y > 0) || (rem > 0 && y < 0) ? 1 : 0);
}
__device__ cuda::Float16 FloorDivide(cuda::Float16 x, cuda::Float16 y) {
    return cuda::Float16{FloorDivide(static_cast<float>(x), static_cast<float>(y))};
}

CHAINERX_CUDA_REGISTER_ELTWISE_DTYPE_BINARY_KERNEL(FloorDivideKernel, { out = cuda::FloorDivide(x1, x2); }, VisitNumericDtype);

template <typename T>
struct FloorDivideASImpl {
    using CudaType = cuda_internal::DataType<T>;
    __device__ void operator()(int64_t /*i*/, CudaType x1, CudaType& out) { out = cuda::FloorDivide(x1, x2); }
    CudaType x2;
};

class CudaFloorDivideASKernel : public FloorDivideASKernel {
public:
    void Call(const Array& x1, Scalar x2, const Array& out) override {
        Device& device = x1.device();
        device.CheckDevicesCompatible(x1, out);
        const Array& x1_cast = x1.dtype() == out.dtype() ? x1 : x1.AsType(out.dtype());
        CudaSetDeviceScope scope{device.index()};
        VisitNumericDtype(out.dtype(), [&](auto pt) {
            using T = typename decltype(pt)::type;
            using CudaType = cuda_internal::DataType<T>;
            Elementwise<const T, T>(FloorDivideASImpl<T>{static_cast<CudaType>(x2)}, x1_cast, out);
        });
    }
};

CHAINERX_CUDA_REGISTER_KERNEL(FloorDivideASKernel, CudaFloorDivideASKernel);

template <typename T>
struct FloorDivideSAImpl {
    using CudaType = cuda_internal::DataType<T>;
    __device__ void operator()(int64_t /*i*/, CudaType x2, CudaType& out) { out = cuda::FloorDivide(x1, x2); }
    CudaType x1;
};

class CudaFloorDivideSAKernel : public FloorDivideSAKernel {
public:
    void Call(Scalar x1, const Array& x2, const Array& out) override {
        Device& device = x2.device();
        device.CheckDevicesCompatible(x2, out);
        const Array& x2_cast = x2.dtype() == out.dtype() ? x2 : x2.AsType(out.dtype());
        CudaSetDeviceScope scope{device.index()};
        VisitNumericDtype(out.dtype(), [&](auto pt) {
            using T = typename decltype(pt)::type;
            using CudaType = cuda_internal::DataType<T>;
            Elementwise<const T, T>(FloorDivideSAImpl<T>{static_cast<CudaType>(x1)}, x2_cast, out);
        });
    }
};

CHAINERX_CUDA_REGISTER_KERNEL(FloorDivideSAKernel, CudaFloorDivideSAKernel);

CHAINERX_CUDA_REGISTER_ELTWISE_BINARY_KERNEL(DivideKernel, { out = ArithmeticOps<CudaType>::Divide(x1, x2); });

template <typename T>
struct DivideASImpl {
    using CudaType = cuda_internal::DataType<T>;
    __device__ void operator()(int64_t /*i*/, CudaType x1, CudaType& out) { out = ArithmeticOps<CudaType>::Divide(x1, x2); }
    CudaType x2;
};

class CudaDivideASKernel : public DivideASKernel {
public:
    void Call(const Array& x1, Scalar x2, const Array& out) override {
        Device& device = x1.device();
        device.CheckDevicesCompatible(x1, out);
        const Array& x1_cast = x1.dtype() == out.dtype() ? x1 : x1.AsType(out.dtype());
        CudaSetDeviceScope scope{device.index()};
        VisitDtype(out.dtype(), [&](auto pt) {
            using T = typename decltype(pt)::type;
            using CudaType = cuda_internal::DataType<T>;
            Elementwise<const T, T>(DivideASImpl<T>{static_cast<CudaType>(x2)}, x1_cast, out);
        });
    }
};

CHAINERX_CUDA_REGISTER_KERNEL(DivideASKernel, CudaDivideASKernel);

template <typename T>
struct DivideSAImpl {
    using CudaType = cuda_internal::DataType<T>;
    __device__ void operator()(int64_t /*i*/, CudaType x2, CudaType& out) { out = ArithmeticOps<CudaType>::Divide(x1, x2); }
    CudaType x1;
};

class CudaDivideSAKernel : public DivideSAKernel {
public:
    void Call(Scalar x1, const Array& x2, const Array& out) override {
        Device& device = x2.device();
        device.CheckDevicesCompatible(x2, out);
        const Array& x2_cast = x2.dtype() == out.dtype() ? x2 : x2.AsType(out.dtype());
        CudaSetDeviceScope scope{device.index()};
        VisitDtype(out.dtype(), [&](auto pt) {
            using T = typename decltype(pt)::type;
            using CudaType = cuda_internal::DataType<T>;
            Elementwise<const T, T>(DivideSAImpl<T>{static_cast<CudaType>(x1)}, x2_cast, out);
        });
    }
};

CHAINERX_CUDA_REGISTER_KERNEL(DivideSAKernel, CudaDivideSAKernel);

CHAINERX_CUDA_REGISTER_ELTWISE_DTYPE_BINARY_KERNEL(PowerKernel, { out = cuda::Power(x1, x2); }, VisitNumericDtype);

template <typename T>
struct PowerASImpl {
    using CudaType = cuda_internal::DataType<T>;
    __device__ void operator()(int64_t /*i*/, CudaType x1, CudaType& out) { out = cuda::Power(x1, x2); }
    CudaType x2;
};

class CudaPowerASKernel : public PowerASKernel {
public:
    void Call(const Array& x1, Scalar x2, const Array& out) {
        Device& device = x1.device();
        device.CheckDevicesCompatible(x1, out);
        const Array& x1_cast = x1.dtype() == out.dtype() ? x1 : x1.AsType(out.dtype());
        CudaSetDeviceScope scope{device.index()};
        VisitNumericDtype(out.dtype(), [&](auto pt) {
            using T = typename decltype(pt)::type;
            using CudaType = cuda_internal::DataType<T>;
            Elementwise<const T, T>(PowerASImpl<T>{static_cast<CudaType>(x2)}, x1_cast, out);
        });
    }
};

CHAINERX_CUDA_REGISTER_KERNEL(PowerASKernel, CudaPowerASKernel);

template <typename T>
struct PowerSAImpl {
    using CudaType = cuda_internal::DataType<T>;
    __device__ void operator()(int64_t /*i*/, CudaType x2, CudaType& out) { out = cuda::Power(x1, x2); }
    CudaType x1;
};

class CudaPowerSAKernel : public PowerSAKernel {
public:
    void Call(Scalar x1, const Array& x2, const Array& out) {
        Device& device = x2.device();
        device.CheckDevicesCompatible(x2, out);
        const Array& x2_cast = x2.dtype() == out.dtype() ? x2 : x2.AsType(out.dtype());
        CudaSetDeviceScope scope{device.index()};
        VisitNumericDtype(out.dtype(), [&](auto pt) {
            using T = typename decltype(pt)::type;
            using CudaType = cuda_internal::DataType<T>;
            Elementwise<const T, T>(PowerSAImpl<T>{static_cast<CudaType>(x1)}, x2_cast, out);
        });
    }
};

CHAINERX_CUDA_REGISTER_KERNEL(PowerSAKernel, CudaPowerSAKernel);

<<<<<<< HEAD
// CUDA does not have std::mod, which is used for the native backend.
template <typename T>
__device__ T ModSignedIntegerImpl(T x, T y) {
    if (x == 0 || y == 0) {
        return 0;
    }
    T ret = x % y;
    if ((ret > 0 && y < 0) || (ret < 0 && y > 0)) {
        return y + ret;
    }
    return ret;
}
__device__ int8_t Mod(int8_t x, int8_t y) { return ModSignedIntegerImpl(x, y); }
__device__ int16_t Mod(int16_t x, int16_t y) { return ModSignedIntegerImpl(x, y); }
__device__ int32_t Mod(int32_t x, int32_t y) { return ModSignedIntegerImpl(x, y); }
__device__ int64_t Mod(int64_t x, int64_t y) { return ModSignedIntegerImpl(x, y); }
__device__ uint8_t Mod(uint8_t x, uint8_t y) {
    if (x == 0 || y == 0) {
        return 0;
    }
    return x % y;
}
template <typename T>
__device__ T ModFloatImpl(T x, T y) {
    if (y == 0) {
        return NAN;
    }
    T ret = std::fmod(x, y);
    if ((ret > 0 && y < 0) || (ret < 0 && y > 0)) {
        return y + ret;
    }
    return ret;
}
__device__ double Mod(double x, double y) { return ModFloatImpl(x, y); }
__device__ float Mod(float x, float y) { return ModFloatImpl(x, y); }
__device__ cuda::Float16 Mod(cuda::Float16 x, cuda::Float16 y) { return cuda::Float16{Mod(static_cast<float>(x), static_cast<float>(y))}; }

CHAINERX_CUDA_REGISTER_ELTWISE_DTYPE_BINARY_KERNEL(ModAAKernel, { out = cuda::Mod(x1, x2); }, VisitNumericDtype);

template <typename T>
struct ModASImpl {
    using CudaType = cuda_internal::DataType<T>;
    __device__ void operator()(int64_t /*i*/, CudaType x1, CudaType& out) { out = cuda::Mod(x1, x2); }
    CudaType x2;
};

class CudaModASKernel : public ModASKernel {
public:
    void Call(const Array& x1, Scalar x2, const Array& out) override {
        Device& device = x1.device();
        device.CheckDevicesCompatible(x1, out);
        const Array& x1_cast = x1.dtype() == out.dtype() ? x1 : x1.AsType(out.dtype());
        CudaSetDeviceScope scope{device.index()};
        VisitNumericDtype(out.dtype(), [&](auto pt) {
            using T = typename decltype(pt)::type;
            using CudaType = cuda_internal::DataType<T>;
            Elementwise<const T, T>(ModASImpl<T>{static_cast<CudaType>(x2)}, x1_cast, out);
        });
    }
};

CHAINERX_CUDA_REGISTER_KERNEL(ModASKernel, CudaModASKernel);

template <typename T>
struct ModSAImpl {
    using CudaType = cuda_internal::DataType<T>;
    __device__ void operator()(int64_t /*i*/, CudaType x2, CudaType& out) { out = cuda::Mod(x1, x2); }
    CudaType x1;
};

class CudaModSAKernel : public ModSAKernel {
public:
    void Call(Scalar x1, const Array& x2, const Array& out) override {
        Device& device = x2.device();
        device.CheckDevicesCompatible(x2, out);
        const Array& x2_cast = x2.dtype() == out.dtype() ? x2 : x2.AsType(out.dtype());
        CudaSetDeviceScope scope{device.index()};
        VisitNumericDtype(out.dtype(), [&](auto pt) {
            using T = typename decltype(pt)::type;
            using CudaType = cuda_internal::DataType<T>;
            Elementwise<const T, T>(ModSAImpl<T>{static_cast<CudaType>(x1)}, x2_cast, out);
        });
    }
};

CHAINERX_CUDA_REGISTER_KERNEL(ModSAKernel, CudaModSAKernel);
=======
CHAINERX_CUDA_REGISTER_ELTWISE_BINARY_KERNEL(FmodKernel, { out = cuda::Fmod(x1, x2); });
>>>>>>> 2ba74040

}  // namespace
}  // namespace cuda
}  // namespace chainerx<|MERGE_RESOLUTION|>--- conflicted
+++ resolved
@@ -281,7 +281,6 @@
 
 CHAINERX_CUDA_REGISTER_KERNEL(PowerSAKernel, CudaPowerSAKernel);
 
-<<<<<<< HEAD
 // CUDA does not have std::mod, which is used for the native backend.
 template <typename T>
 __device__ T ModSignedIntegerImpl(T x, T y) {
@@ -368,9 +367,8 @@
 };
 
 CHAINERX_CUDA_REGISTER_KERNEL(ModSAKernel, CudaModSAKernel);
-=======
+
 CHAINERX_CUDA_REGISTER_ELTWISE_BINARY_KERNEL(FmodKernel, { out = cuda::Fmod(x1, x2); });
->>>>>>> 2ba74040
 
 }  // namespace
 }  // namespace cuda

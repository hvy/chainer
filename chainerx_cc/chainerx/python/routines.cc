#include "chainerx/python/routines.h"

#include <algorithm>
#include <cstdint>
#include <memory>
#include <string>
#include <utility>
#include <vector>

#include <nonstd/optional.hpp>

#include "chainerx/array.h"
#include "chainerx/axes.h"
#include "chainerx/constant.h"
#include "chainerx/context.h"
#include "chainerx/device.h"
#include "chainerx/dtype.h"
#include "chainerx/error.h"
#include "chainerx/macro.h"
#include "chainerx/routines/connection.h"
#include "chainerx/routines/creation.h"
#include "chainerx/routines/indexing.h"
#include "chainerx/routines/linalg.h"
#include "chainerx/routines/logic.h"
#include "chainerx/routines/manipulation.h"
#include "chainerx/routines/math.h"
#include "chainerx/routines/normalization.h"
#include "chainerx/routines/pooling.h"
#include "chainerx/routines/sorting.h"
#include "chainerx/routines/statistics.h"
#include "chainerx/scalar.h"
#include "chainerx/stack_vector.h"

#include "chainerx/python/array.h"
#include "chainerx/python/array_index.h"
#include "chainerx/python/axes.h"
#include "chainerx/python/common.h"
#include "chainerx/python/device.h"
#include "chainerx/python/dtype.h"
#include "chainerx/python/shape.h"
#include "chainerx/python/stack_vector.h"
#include "chainerx/python/strides.h"

namespace chainerx {
namespace python {
namespace python_internal {

namespace py = pybind11;

namespace {

using internal::MoveArrayBodies;
using internal::MoveArrayBody;

ArrayBodyPtr MakeArrayFromBuffer(py::buffer buffer, py::handle dtype, int64_t count, int64_t offset, py::handle device) {
    const py::buffer_info& info = buffer.request();

    int64_t n_bytes = info.size * info.itemsize;
    if (offset < 0 || offset > n_bytes) {
        throw ChainerxError{"offset must be non-negative and no greater than buffer length (", n_bytes, ")"};
    }

    if (!internal::IsContiguous(
                Shape{info.shape.begin(), info.shape.end()}, Strides{info.strides.begin(), info.strides.end()}, info.itemsize)) {
        throw ChainerxError{"ndarray is not C-contiguous"};
    }

    n_bytes -= offset;
    if (count < 0) {
        if (n_bytes % info.itemsize != 0) {
            throw ChainerxError{"buffer size must be a multiple of element size"};
        }
        count = n_bytes / info.itemsize;
    } else if (n_bytes < count * info.itemsize) {
        throw ChainerxError{"buffer is smaller than requested size"};
    }

    Shape shape{count};
    std::shared_ptr<void> data{info.ptr, [](void*) {}};

    return MoveArrayBody(chainerx::FromData(shape, GetDtype(dtype), data, nonstd::nullopt, offset, GetDevice(device)));
}

void InitChainerxCreation(pybind11::module& m) {
    // creation routines
    // TODO(niboshi): Accept CuPy ndarray in `array` and `asarray`. In principle it's CuPy's responsibility to provide some standard
    // interface to allow this, but users may want to convert cupy.ndarray to ChainerX before CuPy's support will be implemented. In such
    // case, ChainerX should provide the support for convenience.
    // TODO(niboshi): Add convenient function to convert to CuPy ndarray. Currently chainerx.ndarray exposes internal pointer
    // (ndarray.data_ptr, etc.) to support this, but users may want more convenient method. In principle ChainerX should support some
    // standard way (not depending on CuPy), but we might tentatively provide one which concretely depends on CuPy.
    m.def("array",
          [](py::handle object, py::handle dtype, bool copy, py::handle device) { return MakeArray(object, dtype, copy, device); },
          py::arg("object"),
          py::arg("dtype") = nullptr,
          py::arg("copy") = true,
          py::arg("device") = nullptr);
    // TODO(niboshi): Rename `object` to `a` as per numpy.
    m.def("asarray",
          [](py::handle object, py::handle dtype, py::handle device) { return MakeArray(object, dtype, false, device); },
          py::arg("object"),
          py::arg("dtype") = nullptr,
          py::arg("device") = nullptr);
    m.def("ascontiguousarray",
          [](py::handle a, py::handle dtype, py::handle device) {
              Array arr{MakeArray(a, dtype, false, device)};
              return MoveArrayBody(AsContiguousArray(arr));
          },
          py::arg("a"),
          py::arg("dtype") = nullptr,
          py::arg("device") = nullptr);
    m.def("empty",
          [](py::tuple shape, py::handle dtype, py::handle device) {
              return MoveArrayBody(Empty(ToShape(shape), dtype.is_none() ? Dtype::kFloat32 : GetDtype(dtype), GetDevice(device)));
          },
          py::arg("shape"),
          py::arg("dtype") = nullptr,
          py::arg("device") = nullptr);
    m.def("empty",
          [](py::int_ dim, py::handle dtype, py::handle device) {
              return MoveArrayBody(Empty(Shape{dim}, dtype.is_none() ? Dtype::kFloat32 : GetDtype(dtype), GetDevice(device)));
          },
          py::arg("shape"),
          py::arg("dtype") = nullptr,
          py::arg("device") = nullptr);
    m.def("full",
          [](py::tuple shape, Scalar fill_value, py::handle dtype, py::handle device) {
              return MoveArrayBody(Full(ToShape(shape), fill_value, GetDtype(dtype), GetDevice(device)));
          },
          py::arg("shape"),
          py::arg("fill_value"),
          py::arg("dtype"),
          py::arg("device") = nullptr);
    m.def("full",
          [](py::int_ dim, Scalar fill_value, py::handle dtype, py::handle device) {
              return MoveArrayBody(Full(Shape{dim}, fill_value, GetDtype(dtype), GetDevice(device)));
          },
          py::arg("shape"),
          py::arg("fill_value"),
          py::arg("dtype"),
          py::arg("device") = nullptr);
    m.def("full",
          [](py::tuple shape, Scalar fill_value, py::handle device) {
              return MoveArrayBody(Full(ToShape(shape), fill_value, GetDevice(device)));
          },
          py::arg("shape"),
          py::arg("fill_value"),
          py::arg("device") = nullptr);
    m.def("full",
          [](py::int_ dim, Scalar fill_value, py::handle device) { return MoveArrayBody(Full(Shape{dim}, fill_value, GetDevice(device))); },
          py::arg("shape"),
          py::arg("fill_value"),
          py::arg("device") = nullptr);
    m.def("zeros",
          [](py::tuple shape, py::handle dtype, py::handle device) {
              return MoveArrayBody(Zeros(ToShape(shape), dtype.is_none() ? Dtype::kFloat32 : GetDtype(dtype), GetDevice(device)));
          },
          py::arg("shape"),
          py::arg("dtype") = nullptr,
          py::arg("device") = nullptr);
    m.def("zeros",
          [](py::int_ dim, py::handle dtype, py::handle device) {
              return MoveArrayBody(Zeros(Shape{dim}, dtype.is_none() ? Dtype::kFloat32 : GetDtype(dtype), GetDevice(device)));
          },
          py::arg("shape"),
          py::arg("dtype") = nullptr,
          py::arg("device") = nullptr);
    m.def("ones",
          [](py::tuple shape, py::handle dtype, py::handle device) {
              return MoveArrayBody(Ones(ToShape(shape), dtype.is_none() ? Dtype::kFloat32 : GetDtype(dtype), GetDevice(device)));
          },
          py::arg("shape"),
          py::arg("dtype") = nullptr,
          py::arg("device") = nullptr);
    m.def("ones",
          [](py::int_ dim, py::handle dtype, py::handle device) {
              return MoveArrayBody(Ones(Shape{dim}, dtype.is_none() ? Dtype::kFloat32 : GetDtype(dtype), GetDevice(device)));
          },
          py::arg("shape"),
          py::arg("dtype") = nullptr,
          py::arg("device") = nullptr);
    m.def("arange",
          [](Scalar start_or_stop,
             const nonstd::optional<Scalar>& maybe_stop,
             const nonstd::optional<Scalar>& maybe_step,
             py::handle dtype,
             py::handle device) {
              DtypeKind start_or_stop_dtype_kind = start_or_stop.kind();
              Scalar start{0, start_or_stop_dtype_kind};
              Scalar stop{start_or_stop};
              Scalar step = maybe_step.has_value() ? maybe_step.value() : Scalar{1, start_or_stop_dtype_kind};

              if (maybe_stop.has_value()) {
                  start = start_or_stop;
                  stop = maybe_stop.value();
              }

              return dtype.is_none() ? MoveArrayBody(Arange(start, stop, step, GetDevice(device)))
                                     : MoveArrayBody(Arange(start, stop, step, GetDtype(dtype), GetDevice(device)));
          },
          py::arg("start"),
          py::arg("stop") = nullptr,
          py::arg("step") = nullptr,
          py::arg("dtype") = nullptr,
          py::arg("device") = nullptr);
    m.def("empty_like",
          [](const ArrayBodyPtr& a, py::handle device) { return MoveArrayBody(EmptyLike(Array{a}, GetDevice(device))); },
          py::arg("a"),
          py::arg("device") = nullptr);
    m.def("full_like",
          [](const ArrayBodyPtr& a, Scalar value, py::handle device) {
              return MoveArrayBody(FullLike(Array{a}, value, GetDevice(device)));
          },
          py::arg("a"),
          py::arg("fill_value"),
          py::arg("device") = nullptr);
    m.def("zeros_like",
          [](const ArrayBodyPtr& a, py::handle device) { return MoveArrayBody(ZerosLike(Array{a}, GetDevice(device))); },
          py::arg("a"),
          py::arg("device") = nullptr);
    m.def("ones_like",
          [](const ArrayBodyPtr& a, py::handle device) { return MoveArrayBody(OnesLike(Array{a}, GetDevice(device))); },
          py::arg("a"),
          py::arg("device") = nullptr);
    m.def("copy", [](const ArrayBodyPtr& a) { return MoveArrayBody(Copy(Array{a})); }, py::arg("a"));
    m.def("frombuffer",
          &MakeArrayFromBuffer,
          py::arg("buffer"),
          py::arg("dtype") = "float32",
          py::arg("count") = -1,
          py::arg("offset") = 0,
          py::arg("device") = nullptr);
    m.def("identity",
          [](int64_t n, py::handle dtype, py::handle device) {
              return MoveArrayBody(Identity(n, dtype.is_none() ? Dtype::kFloat32 : GetDtype(dtype), GetDevice(device)));
          },
          py::arg("n"),
          py::arg("dtype") = nullptr,
          py::arg("device") = nullptr);
    m.def("eye",
          [](int64_t n, nonstd::optional<int64_t> m, int64_t k, py::handle dtype, py::handle device) {
              if (!m.has_value()) {
                  m = n;
              }
              return MoveArrayBody(Eye(n, m.value(), k, GetDtype(dtype), GetDevice(device)));
          },
          py::arg("N"),
          py::arg("M") = nullptr,
          py::arg("k") = 0,
          py::arg("dtype") = "float64",
          py::arg("device") = nullptr);
    m.def("diag",
          [](const ArrayBodyPtr& v, int64_t k, py::handle device) { return MoveArrayBody(Diag(Array{v}, k, GetDevice(device))); },
          py::arg("v"),
          py::arg("k") = 0,
          py::arg("device") = nullptr);
    m.def("diagflat",
          [](const ArrayBodyPtr& v, int64_t k, py::handle device) { return MoveArrayBody(Diagflat(Array{v}, k, GetDevice(device))); },
          py::arg("v"),
          py::arg("k") = 0,
          py::arg("device") = nullptr);
    m.def("linspace",
          [](Scalar start, Scalar stop, int64_t num, bool endpoint, py::handle dtype, py::handle device) {
              return MoveArrayBody(Linspace(
                      start,
                      stop,
                      num,
                      endpoint,
                      dtype.is_none() ? nonstd::optional<Dtype>{nonstd::nullopt} : nonstd::optional<Dtype>{GetDtype(dtype)},
                      GetDevice(device)));
          },
          py::arg("start"),
          py::arg("stop"),
          py::arg("num") = 50,
          py::arg("endpoint") = true,
          py::arg("dtype") = nullptr,
          py::arg("device") = nullptr);
}

void InitChainerxIndexing(pybind11::module& m) {
    // indexing routines
    m.def("take",
          [](const ArrayBodyPtr& a, py::handle indices, const nonstd::optional<int8_t>& axis) {
              if (!axis.has_value()) {
                  throw NotImplementedError{"axis=None is not yet supported for chainerx.take."};
              }
              if (py::isinstance<ArrayBody>(indices)) {
                  return MoveArrayBody(Take(Array{a}, Array{py::cast<ArrayBodyPtr>(indices)}, axis.value()));
              }
              if (py::isinstance<py::sequence>(indices)) {
                  nonstd::optional<Dtype> dtype = Dtype::kInt64;
                  return MoveArrayBody(Take(Array{a}, Array{MakeArray(indices, dtype, false, a->device())}, axis.value()));
              }
              if (py::isinstance<py::array>(indices)) {
                  return MoveArrayBody(
                          Take(Array{a}, Array{MakeArrayFromNumpyArray(py::cast<py::array>(indices), a->device())}, axis.value()));
              }
              throw py::type_error{
                      "only integers, slices (`:`), sequence, "
                      "numpy.ndarray and chainerx.newaxis (`None`) "
                      "are valid indices"};
          },
          py::arg("a"),
          py::arg("indices"),
          py::arg("axis"));
}

void InitChainerxLinalg(pybind11::module& m) {
    // linalg routines
    m.def("dot",
          [](const ArrayBodyPtr& a, const ArrayBodyPtr& b) { return MoveArrayBody(Dot(Array{a}, Array{b})); },
          py::arg("a"),
          py::arg("b"));
}

void InitChainerxLogic(pybind11::module& m) {
    // logic routines
    m.def("equal",
          [](const ArrayBodyPtr& x1, const ArrayBodyPtr& x2) { return MoveArrayBody(Equal(Array{x1}, Array{x2})); },
          py::arg("x1"),
          py::arg("x2"));
    m.def("not_equal",
          [](const ArrayBodyPtr& x1, const ArrayBodyPtr& x2) { return MoveArrayBody(NotEqual(Array{x1}, Array{x2})); },
          py::arg("x1"),
          py::arg("x2"));
    m.def("greater",
          [](const ArrayBodyPtr& x1, const ArrayBodyPtr& x2) { return MoveArrayBody(Greater(Array{x1}, Array{x2})); },
          py::arg("x1"),
          py::arg("x2"));
    m.def("greater_equal",
          [](const ArrayBodyPtr& x1, const ArrayBodyPtr& x2) { return MoveArrayBody(GreaterEqual(Array{x1}, Array{x2})); },
          py::arg("x1"),
          py::arg("x2"));
    m.def("less",
          [](const ArrayBodyPtr& x1, const ArrayBodyPtr& x2) { return MoveArrayBody(Less(Array{x1}, Array{x2})); },
          py::arg("x1"),
          py::arg("x2"));
    m.def("less_equal",
          [](const ArrayBodyPtr& x1, const ArrayBodyPtr& x2) { return MoveArrayBody(LessEqual(Array{x1}, Array{x2})); },
          py::arg("x1"),
          py::arg("x2"));
    m.def("logical_and",
          [](const ArrayBodyPtr& x1, const ArrayBodyPtr& x2) { return MoveArrayBody(LogicalAnd(Array{x1}, Array{x2})); },
          py::arg("x1"),
          py::arg("x2"));
    m.def("logical_or",
          [](const ArrayBodyPtr& x1, const ArrayBodyPtr& x2) { return MoveArrayBody(LogicalOr(Array{x1}, Array{x2})); },
          py::arg("x1"),
          py::arg("x2"));
    m.def("logical_not", [](const ArrayBodyPtr& x) { return MoveArrayBody(LogicalNot(Array{x})); }, py::arg("x"));
    m.def("all",
          [](const ArrayBodyPtr& a, int8_t axis, bool keepdims) { return MoveArrayBody(All(Array{a}, Axes{axis}, keepdims)); },
          py::arg("a"),
          py::arg("axis"),
          py::arg("keepdims") = false);
    m.def("all",
          [](const ArrayBodyPtr& a, const nonstd::optional<std::vector<int8_t>>& axis, bool keepdims) {
              return MoveArrayBody(All(Array{a}, ToAxes(axis), keepdims));
          },
          py::arg("a"),
          py::arg("axis") = nullptr,
          py::arg("keepdims") = false);
    m.def("any",
          [](const ArrayBodyPtr& a, int8_t axis, bool keepdims) { return MoveArrayBody(Any(Array{a}, Axes{axis}, keepdims)); },
          py::arg("a"),
          py::arg("axis"),
          py::arg("keepdims") = false);
    m.def("any",
          [](const ArrayBodyPtr& a, const nonstd::optional<std::vector<int8_t>>& axis, bool keepdims) {
              return MoveArrayBody(Any(Array{a}, ToAxes(axis), keepdims));
          },
          py::arg("a"),
          py::arg("axis") = nullptr,
          py::arg("keepdims") = false);
}

void InitChainerxManipulation(pybind11::module& m) {
    // manipulation routines
    m.def("transpose",
          [](const ArrayBodyPtr& a, const nonstd::optional<std::vector<int8_t>>& axes) {
              return MoveArrayBody(Transpose(Array{a}, ToAxes(axes)));
          },
          py::arg("a"),
          py::arg("axes") = nullptr);
    m.def("transpose",
          [](const ArrayBodyPtr& a, int8_t axes) { return MoveArrayBody(Transpose(Array{a}, {axes})); },
          py::arg("a"),
          py::arg("axes") = nullptr);
    m.def("rollaxis",
          [](const ArrayBodyPtr& a, int8_t axis, int8_t start) { return MoveArrayBody(RollAxis(Array{a}, axis, start)); },
          py::arg("a"),
          py::arg("axis"),
          py::arg("start") = 0);
    m.def("reshape",
          [](const ArrayBodyPtr& a, py::tuple newshape) { return MoveArrayBody(Reshape(Array{a}, ToShape(newshape))); },
          py::arg("a"),
          py::arg("newshape"));
    m.def("reshape",
          [](const ArrayBodyPtr& a, const std::vector<int64_t>& newshape) {
              return MoveArrayBody(Reshape(Array{a}, {newshape.begin(), newshape.end()}));
          },
          py::arg("a"),
          py::arg("newshape"));
    m.def("reshape",
          [](const ArrayBodyPtr& a, py::args args) {
              if (args.size() == 0) {
                  throw ChainerxError("Reshape is missing shape argument.");
              }
              return MoveArrayBody(Reshape(Array{a}, ToShape(args)));
          },
          py::arg("a"));
    m.def("squeeze",
          [](const ArrayBodyPtr& a, const nonstd::optional<std::vector<int8_t>>& axis) {
              return MoveArrayBody(Squeeze(Array{a}, ToAxes(axis)));
          },
          py::arg("a"),
          py::arg("axis") = nullptr);
    m.def("squeeze",
          [](const ArrayBodyPtr& a, int8_t axis) { return MoveArrayBody(Squeeze(Array{a}, Axes{axis})); },
          py::arg("a"),
          py::arg("axis"));
    m.def("swapaxes",
          [](const ArrayBodyPtr& a, int8_t axis1, int8_t axis2) { return MoveArrayBody(Swapaxes(Array{a}, axis1, axis2)); },
          py::arg("a"),
          py::arg("axis1"),
          py::arg("axis2"));
    m.def("broadcast_to",
          [](const ArrayBodyPtr& array, py::tuple shape) { return MoveArrayBody(Array{array}.BroadcastTo(ToShape(shape))); },
          py::arg("array"),
          py::arg("shape"));
    m.def("concatenate",
          [](py::sequence arrays, nonstd::optional<int8_t> axis) {
              std::vector<Array> xs;
              xs.reserve(arrays.size());
              std::transform(arrays.begin(), arrays.end(), std::back_inserter(xs), [](const auto& item) {
                  return Array{py::cast<ArrayBodyPtr>(item)};
              });
              return MoveArrayBody(Concatenate(xs, axis));
          },
          py::arg("arrays"),
          py::arg("axis") = 0);
    m.def("stack",
          [](py::sequence arrays, int8_t axis) {
              std::vector<Array> xs;
              xs.reserve(arrays.size());
              std::transform(arrays.begin(), arrays.end(), std::back_inserter(xs), [](const auto& item) {
                  return Array{py::cast<ArrayBodyPtr>(item)};
              });
              return MoveArrayBody(Stack(xs, axis));
          },
          py::arg("arrays"),
          py::arg("axis") = 0);
    m.def("split",
          [](const ArrayBodyPtr& ary, py::handle indices_or_sections, int8_t axis) {
              // TODO(niboshi): Perhaps we would want more general approach to handle multi-type arguments like indices_or_sections to
              // provide more helpful error message for users.

              auto split_sections = [](const ArrayBodyPtr& ary, int64_t sections, int8_t axis) {
                  return MoveArrayBodies(Split(Array{ary}, sections, axis));
              };
              auto split_indices = [](const ArrayBodyPtr& ary, const std::vector<int64_t>& indices, int8_t axis) {
                  return MoveArrayBodies(Split(Array{ary}, indices, axis));
              };

              // Converts an python float to sections (int64_t).
              // Raises ValueError if the value has non-zero fraction.
              auto pyfloat_to_sections_or_value_error = [](py::handle num) {
                  CHAINERX_ASSERT(py::isinstance<py::float_>(num));
                  double num_fp = py::cast<double>(num);
                  auto num_int = static_cast<int64_t>(num_fp);
                  if (static_cast<double>(num_int) != num_fp) {
                      throw py::value_error{"Sections must be an integer."};
                  }
                  return num_int;
              };

              // sections: int
              if (py::isinstance<py::int_>(indices_or_sections)) {
                  int64_t sections = py::cast<int64_t>(indices_or_sections);
                  return split_sections(ary, sections, axis);
              }
              // sections: float
              if (py::isinstance<py::float_>(indices_or_sections)) {
                  int64_t sections = pyfloat_to_sections_or_value_error(indices_or_sections);
                  return split_sections(ary, sections, axis);
              }
              // numpy.ndarray
              if (py::isinstance<py::array>(indices_or_sections)) {
                  py::array np_ios = py::cast<py::array>(indices_or_sections);
                  if (np_ios.ndim() >= 2) {
                      throw py::value_error{std::string{"Too many dimensions of indices: "} + std::to_string(np_ios.ndim())};
                  }
                  // sections: scalar
                  if (np_ios.ndim() == 0) {
                      int64_t sections{};
                      py::object scalar_np = np_ios.attr("tolist")();
                      if (py::isinstance<py::int_>(scalar_np)) {
                          sections = py::cast<int64_t>(scalar_np);
                      } else if (py::isinstance<py::float_>(scalar_np)) {
                          sections = pyfloat_to_sections_or_value_error(scalar_np);
                      } else {
                          throw py::type_error{"Sections must be an integer."};
                      }
                      return split_sections(ary, sections, axis);
                  }

                  // indices: (0,)-shape
                  if (np_ios.size() == 0) {
                      return split_indices(ary, {}, axis);
                  }

                  if (np_ios.dtype().kind() != 'i') {
                      throw py::type_error{std::string{"Indices must be integers."}};
                  }
                  // indices: non-scalar
                  std::vector<int64_t> indices{};
                  py::list indices_pylist = np_ios.attr("tolist")();
                  for (py::handle item : indices_pylist) {
                      indices.emplace_back(py::cast<int64_t>(item));
                  }

                  return split_indices(ary, indices, axis);
              }
              // indices: sequence
              if (py::isinstance<py::sequence>(indices_or_sections)) {
                  std::vector<int64_t> indices{};
                  try {
                      indices = py::cast<std::vector<int64_t>>(indices_or_sections);
                  } catch (const py::cast_error& e) {
                      throw py::type_error{std::string{"Indices not understood: "} + py::cast<std::string>(py::repr(indices_or_sections))};
                  }

                  return split_indices(ary, indices, axis);
              }
              throw py::type_error{std::string{"indices_or_sections not understood: "} +
                                   py::cast<std::string>(py::repr(indices_or_sections))};
          },
          py::arg("ary"),
          py::arg("indices_or_sections"),
          py::arg("axis") = 0);
}

void InitChainerxMath(pybind11::module& m) {
    // math routines
    m.def("negative", [](const ArrayBodyPtr& x) { return MoveArrayBody(Negative(Array{x})); }, py::arg("x"));
    m.def("add",
          [](const ArrayBodyPtr& x1, const ArrayBodyPtr& x2) { return MoveArrayBody(Array{x1} + Array{x2}); },
          py::arg("x1"),
          py::arg("x2"));
    m.def("add", [](const ArrayBodyPtr& x1, Scalar x2) { return MoveArrayBody(Add(Array{x1}, x2)); }, py::arg("x1"), py::arg("x2"));
    m.def("add", [](Scalar x1, const ArrayBodyPtr& x2) { return MoveArrayBody(Add(x1, Array{x2})); }, py::arg("x1"), py::arg("x2"));
    m.def("subtract",
          [](const ArrayBodyPtr& x1, const ArrayBodyPtr& x2) { return MoveArrayBody(Array{x1} - Array{x2}); },
          py::arg("x1"),
          py::arg("x2"));
    m.def("subtract",
          [](const ArrayBodyPtr& x1, Scalar x2) { return MoveArrayBody(Subtract(Array{x1}, x2)); },
          py::arg("x1"),
          py::arg("x2"));
    m.def("subtract",
          [](Scalar x1, const ArrayBodyPtr& x2) { return MoveArrayBody(Subtract(x1, Array{x2})); },
          py::arg("x1"),
          py::arg("x2"));
    m.def("multiply",
          [](const ArrayBodyPtr& x1, const ArrayBodyPtr& x2) { return MoveArrayBody(Array{x1} * Array{x2}); },
          py::arg("x1"),
          py::arg("x2"));
    m.def("multiply",
          [](const ArrayBodyPtr& x1, Scalar x2) { return MoveArrayBody(Multiply(Array{x1}, x2)); },
          py::arg("x1"),
          py::arg("x2"));
    m.def("multiply",
          [](Scalar x1, const ArrayBodyPtr& x2) { return MoveArrayBody(Multiply(x1, Array{x2})); },
          py::arg("x1"),
          py::arg("x2"));
    m.def("divide",
          [](const ArrayBodyPtr& x1, const ArrayBodyPtr& x2) { return MoveArrayBody(Array{x1} / Array{x2}); },
          py::arg("x1"),
          py::arg("x2"));
    m.def("divide", [](const ArrayBodyPtr& x1, Scalar x2) { return MoveArrayBody(Divide(Array{x1}, x2)); }, py::arg("x1"), py::arg("x2"));
    m.def("divide", [](Scalar x1, const ArrayBodyPtr& x2) { return MoveArrayBody(Divide(x1, Array{x2})); }, py::arg("x1"), py::arg("x2"));
    m.def("floor_divide",
          [](const ArrayBodyPtr& x1, const ArrayBodyPtr& x2) { return MoveArrayBody(FloorDivide(Array{x1}, Array{x2})); },
          py::arg("x1"),
          py::arg("x2"));
    m.def("floor_divide",
          [](const ArrayBodyPtr& x1, Scalar x2) { return MoveArrayBody(FloorDivide(Array{x1}, x2)); },
          py::arg("x1"),
          py::arg("x2"));
    m.def("floor_divide",
          [](Scalar x1, const ArrayBodyPtr& x2) { return MoveArrayBody(FloorDivide(x1, Array{x2})); },
          py::arg("x1"),
          py::arg("x2"));
    m.def("true_divide",
          [](const ArrayBodyPtr& x1, const ArrayBodyPtr& x2) { return MoveArrayBody(TrueDivide(Array{x1}, Array{x2})); },
          py::arg("x1"),
          py::arg("x2"));
    m.def("true_divide",
          [](const ArrayBodyPtr& x1, Scalar x2) { return MoveArrayBody(TrueDivide(Array{x1}, x2)); },
          py::arg("x1"),
          py::arg("x2"));
    m.def("true_divide",
          [](Scalar x1, const ArrayBodyPtr& x2) { return MoveArrayBody(TrueDivide(x1, Array{x2})); },
          py::arg("x1"),
          py::arg("x2"));
    m.def("sum",
          [](const ArrayBodyPtr& a, int8_t axis, bool keepdims) { return MoveArrayBody(Sum(Array{a}, Axes{axis}, keepdims)); },
          py::arg("a"),
          py::arg("axis"),
          py::arg("keepdims") = false);
    m.def("sum",
          [](const ArrayBodyPtr& a, const nonstd::optional<std::vector<int8_t>>& axis, bool keepdims) {
              return MoveArrayBody(Sum(Array{a}, ToAxes(axis), keepdims));
          },
          py::arg("a"),
          py::arg("axis") = nullptr,
          py::arg("keepdims") = false);
    m.def("maximum", [](const ArrayBodyPtr& x1, Scalar x2) { return MoveArrayBody(Maximum(Array{x1}, x2)); }, py::arg("x1"), py::arg("x2"));
    m.def("maximum", [](Scalar x1, const ArrayBodyPtr& x2) { return MoveArrayBody(Maximum(x1, Array{x2})); }, py::arg("x1"), py::arg("x2"));
    m.def("maximum",
          [](const ArrayBodyPtr& x1, const ArrayBodyPtr& x2) { return MoveArrayBody(Maximum(Array{x1}, Array{x2})); },
          py::arg("x1"),
          py::arg("x2"));
    m.def("minimum", [](const ArrayBodyPtr& x1, Scalar x2) { return MoveArrayBody(Minimum(Array{x1}, x2)); }, py::arg("x1"), py::arg("x2"));
    m.def("minimum", [](Scalar x1, const ArrayBodyPtr& x2) { return MoveArrayBody(Minimum(x1, Array{x2})); }, py::arg("x1"), py::arg("x2"));
    m.def("minimum",
          [](const ArrayBodyPtr& x1, const ArrayBodyPtr& x2) { return MoveArrayBody(Minimum(Array{x1}, Array{x2})); },
          py::arg("x1"),
          py::arg("x2"));
    m.def("exp", [](const ArrayBodyPtr& x) { return MoveArrayBody(Exp(Array{x})); }, py::arg("x"));
    m.def("log", [](const ArrayBodyPtr& x) { return MoveArrayBody(Log(Array{x})); }, py::arg("x"));
    m.def("logsumexp",
          [](const ArrayBodyPtr& x, int8_t axis, bool keepdims) { return MoveArrayBody(LogSumExp(Array{x}, Axes{axis}, keepdims)); },
          py::arg("x"),
          py::arg("axis"),
          py::arg("keepdims") = false);
    m.def("logsumexp",
          [](const ArrayBodyPtr& x, const nonstd::optional<std::vector<int8_t>>& axis, bool keepdims) {
              return MoveArrayBody(LogSumExp(Array{x}, ToAxes(axis), keepdims));
          },
          py::arg("x"),
          py::arg("axis") = nullptr,
          py::arg("keepdims") = false);
    m.def("log_softmax",
          [](const ArrayBodyPtr& x, int8_t axis) { return MoveArrayBody(LogSoftmax(Array{x}, Axes{axis})); },
          py::arg("x"),
          py::arg("axis"));
    m.def("log_softmax",
          [](const ArrayBodyPtr& x, const nonstd::optional<std::vector<int8_t>>& axis) {
              return MoveArrayBody(LogSoftmax(Array{x}, ToAxes(axis)));
          },
          py::arg("x"),
          py::arg("axis") = nullptr);
    m.def("sigmoid", [](const ArrayBodyPtr& x) { return MoveArrayBody(Sigmoid(Array{x})); }, py::arg("x"));
    m.def("relu", [](const ArrayBodyPtr& x) { return MoveArrayBody(Relu(Array{x})); }, py::arg("x"));
    m.def("softmax",
          [](const ArrayBodyPtr& x, int8_t axis) { return MoveArrayBody(Softmax(Array{x}, Axes{axis})); },
          py::arg("x"),
          py::arg("axis"));
    m.def("softmax",
          [](const ArrayBodyPtr& x, const nonstd::optional<std::vector<int8_t>>& axis) {
              return MoveArrayBody(Softmax(Array{x}, ToAxes(axis)));
          },
          py::arg("x"),
          py::arg("axis") = nullptr);
    m.def("square", [](const ArrayBodyPtr& x) { return MoveArrayBody(Square(Array{x})); }, py::arg("x"));
    m.def("squared_difference",
          [](const ArrayBodyPtr& x1, const ArrayBodyPtr& x2) { return MoveArrayBody(SquaredDifference(Array{x1}, Array{x2})); },
          py::arg("x1"),
          py::arg("x2"));
    m.def("sqrt", [](const ArrayBodyPtr& x) { return MoveArrayBody(Sqrt(Array{x})); }, py::arg("x"));
<<<<<<< HEAD
    m.def("power",
          [](const ArrayBodyPtr& x1, const ArrayBodyPtr& x2) { return MoveArrayBody(Power(Array{x1}, Array{x2})); },
          py::arg("x1"),
          py::arg("x2"));
    m.def("power",
          [](const ArrayBodyPtr& x1, const Scalar x2) { return MoveArrayBody(Power(Array{x1}, x2)); },
          py::arg("x1"),
          py::arg("x2"));
    m.def("power",
          [](const Scalar x1, const ArrayBodyPtr& x2) { return MoveArrayBody(Power(x1, Array{x2})); },
          py::arg("x1"),
          py::arg("x2"));
=======
    m.def("sinh", [](const ArrayBodyPtr& x) { return MoveArrayBody(Sinh(Array{x})); }, py::arg("x"));
    m.def("cosh", [](const ArrayBodyPtr& x) { return MoveArrayBody(Cosh(Array{x})); }, py::arg("x"));
>>>>>>> 324a1bc1
    m.def("tanh", [](const ArrayBodyPtr& x) { return MoveArrayBody(Tanh(Array{x})); }, py::arg("x"));
    m.def("arcsinh", [](const ArrayBodyPtr& x) { return MoveArrayBody(Arcsinh(Array{x})); }, py::arg("x"));
    m.def("arccosh", [](const ArrayBodyPtr& x) { return MoveArrayBody(Arccosh(Array{x})); }, py::arg("x"));
    m.def("sin", [](const ArrayBodyPtr& x) { return MoveArrayBody(Sin(Array{x})); }, py::arg("x"));
    m.def("cos", [](const ArrayBodyPtr& x) { return MoveArrayBody(Cos(Array{x})); }, py::arg("x"));
    m.def("tan", [](const ArrayBodyPtr& x) { return MoveArrayBody(Tan(Array{x})); }, py::arg("x"));
    m.def("arcsin", [](const ArrayBodyPtr& x) { return MoveArrayBody(Arcsin(Array{x})); }, py::arg("x"));
    m.def("arccos", [](const ArrayBodyPtr& x) { return MoveArrayBody(Arccos(Array{x})); }, py::arg("x"));
    m.def("arctan", [](const ArrayBodyPtr& x) { return MoveArrayBody(Arctan(Array{x})); }, py::arg("x"));
    m.def("ceil", [](const ArrayBodyPtr& x) { return MoveArrayBody(Ceil(Array{x})); }, py::arg("x"));
    m.def("floor", [](const ArrayBodyPtr& x) { return MoveArrayBody(Floor(Array{x})); }, py::arg("x"));
    m.def("isnan", [](const ArrayBodyPtr& x) { return MoveArrayBody(IsNan(Array{x})); }, py::arg("x"));
    m.def("isinf", [](const ArrayBodyPtr& x) { return MoveArrayBody(IsInf(Array{x})); }, py::arg("x"));
}

void InitChainerxSorting(pybind11::module& m) {
    // sorting routines
    m.def("argmax",
          [](const ArrayBodyPtr& a, const nonstd::optional<int8_t>& axis) { return MoveArrayBody(ArgMax(Array{a}, ToAxes(axis))); },
          py::arg("a"),
          py::arg("axis") = nullptr);
}

void InitChainerxStatistics(pybind11::module& m) {
    // statistics routines
    m.def("amax",
          [](const ArrayBodyPtr& a, int8_t axis, bool keepdims) { return MoveArrayBody(AMax(Array{a}, Axes{axis}, keepdims)); },
          py::arg("a"),
          py::arg("axis"),
          py::arg("keepdims") = false);
    m.def("amax",
          [](const ArrayBodyPtr& a, const nonstd::optional<std::vector<int8_t>>& axis, bool keepdims) {
              return MoveArrayBody(AMax(Array{a}, ToAxes(axis), keepdims));
          },
          py::arg("a"),
          py::arg("axis") = nullptr,
          py::arg("keepdims") = false);
    m.attr("max") = m.attr("amax");
    m.def("amin",
          [](const ArrayBodyPtr& a, int8_t axis, bool keepdims) { return MoveArrayBody(AMin(Array{a}, Axes{axis}, keepdims)); },
          py::arg("a"),
          py::arg("axis"),
          py::arg("keepdims") = false);
    m.def("amin",
          [](const ArrayBodyPtr& a, const nonstd::optional<std::vector<int8_t>>& axis, bool keepdims) {
              return MoveArrayBody(AMin(Array{a}, ToAxes(axis), keepdims));
          },
          py::arg("a"),
          py::arg("axis") = nullptr,
          py::arg("keepdims") = false);
    m.attr("min") = m.attr("amin");
    m.def("mean",
          [](const ArrayBodyPtr& a, int8_t axis, bool keepdims) { return MoveArrayBody(Mean(Array{a}, Axes{axis}, keepdims)); },
          py::arg("a"),
          py::arg("axis"),
          py::arg("keepdims") = false);
    m.def("mean",
          [](const ArrayBodyPtr& a, const nonstd::optional<std::vector<int8_t>>& axis, bool keepdims) {
              return MoveArrayBody(Mean(Array{a}, ToAxes(axis), keepdims));
          },
          py::arg("a"),
          py::arg("axis") = nullptr,
          py::arg("keepdims") = false);
    m.def("var",
          [](const ArrayBodyPtr& a, int8_t axis, bool keepdims) { return MoveArrayBody(Var(Array{a}, Axes{axis}, keepdims)); },
          py::arg("a"),
          py::arg("axis"),
          py::arg("keepdims") = false);
    m.def("var",
          [](const ArrayBodyPtr& a, const nonstd::optional<std::vector<int8_t>>& axis, bool keepdims) {
              return MoveArrayBody(Var(Array{a}, ToAxes(axis), keepdims));
          },
          py::arg("a"),
          py::arg("axis") = nullptr,
          py::arg("keepdims") = false);
}

void InitChainerxConnection(pybind11::module& m) {
    // connection routines
    m.def("conv",
          [](const ArrayBodyPtr& x,
             const ArrayBodyPtr& w,
             const nonstd::optional<ArrayBodyPtr>& b,
             py::handle stride,
             py::handle pad,
             bool cover_all) {
              // Create an Array from x to compute the image dimensions and the expected number of stride and padding elements.
              Array x_array{x};
              int8_t ndim = x_array.ndim() - 2;
              return MoveArrayBody(
                      Conv(x_array,
                           Array{w},
                           b.has_value() ? nonstd::optional<Array>{Array{*b}} : nonstd::nullopt,
                           ToStackVector<int64_t>(stride, ndim),
                           ToStackVector<int64_t>(pad, ndim),
                           cover_all));
          },
          py::arg("x"),
          py::arg("w"),
          py::arg("b") = nullptr,
          py::arg("stride") = 1,
          py::arg("pad") = 0,
          py::arg("cover_all") = false);
    m.def("conv_transpose",
          [](const ArrayBodyPtr& x,
             const ArrayBodyPtr& w,
             const nonstd::optional<ArrayBodyPtr>& b,
             py::handle stride,
             py::handle pad,
             const nonstd::optional<py::tuple>& outsize) {
              // Create an Array from x to compute the image dimensions and the expected number of stride and padding elements.
              Array x_array{x};
              int8_t ndim = x_array.ndim() - 2;
              return MoveArrayBody(ConvTranspose(
                      x_array,
                      Array{w},
                      b.has_value() ? nonstd::optional<Array>{Array{*b}} : nonstd::nullopt,
                      ToStackVector<int64_t>(stride, ndim),
                      ToStackVector<int64_t>(pad, ndim),
                      outsize.has_value() ? nonstd::optional<StackVector<int64_t, kMaxNdim>>{ToStackVector<int64_t>(*outsize, ndim)}
                                          : nonstd::nullopt));
          },
          py::arg("x"),
          py::arg("w"),
          py::arg("b") = nullptr,
          py::arg("stride") = 1,
          py::arg("pad") = 0,
          py::arg("outsize") = nullptr);
    m.def("linear",
          [](const ArrayBodyPtr& x, const ArrayBodyPtr& w, const nonstd::optional<ArrayBodyPtr>& b, int8_t n_batch_axes) {
              return MoveArrayBody(
                      Linear(Array{x}, Array{w}, b.has_value() ? nonstd::optional<Array>{Array{*b}} : nonstd::nullopt, n_batch_axes));
          },
          py::arg("x"),
          py::arg("w"),
          py::arg("b") = nullptr,
          py::arg("n_batch_axes") = 1);
}

void InitChainerxNormalization(pybind11::module& m) {
    // normalization routines
    m.def("batch_norm",
          [](const ArrayBodyPtr& x,
             const ArrayBodyPtr& gamma,
             const ArrayBodyPtr& beta,
             const ArrayBodyPtr& running_mean,
             const ArrayBodyPtr& running_var,
             Scalar eps,
             Scalar decay,
             const nonstd::optional<std::vector<int8_t>>& axis) {
              return MoveArrayBody(
                      BatchNorm(Array{x}, Array{gamma}, Array{beta}, Array{running_mean}, Array{running_var}, eps, decay, ToAxes(axis)));
          },
          py::arg("x"),
          py::arg("gamma"),
          py::arg("beta"),
          py::arg("running_mean"),
          py::arg("running_var"),
          py::arg("eps") = 2e-5,
          py::arg("decay") = 0.9,
          py::arg("axis") = nullptr);
    m.def("fixed_batch_norm",
          [](const ArrayBodyPtr& x,
             const ArrayBodyPtr& gamma,
             const ArrayBodyPtr& beta,
             const ArrayBodyPtr& mean,
             const ArrayBodyPtr& var,
             Scalar eps,
             const nonstd::optional<std::vector<int8_t>>& axis) {
              return MoveArrayBody(FixedBatchNorm(Array{x}, Array{gamma}, Array{beta}, Array{mean}, Array{var}, eps, ToAxes(axis)));
          },
          py::arg("x"),
          py::arg("gamma"),
          py::arg("beta"),
          py::arg("mean"),
          py::arg("var"),
          py::arg("eps") = 2e-5,
          py::arg("axis") = nullptr);
}

void InitChainerxPooling(pybind11::module& m) {
    // pooling routines
    // TODO(sonots): Support return_indicies option of chainer.functions.max_pooling_nd.
    m.def("max_pool",
          [](const ArrayBodyPtr& x, py::handle ksize, py::handle stride, py::handle pad, bool cover_all) {
              Array x_array{x};
              int8_t ndim = x_array.ndim() - 2;
              return MoveArrayBody(
                      MaxPool(x_array,
                              ToStackVector<int64_t>(ksize, ndim),
                              stride.is_none() ? ToStackVector<int64_t>(ksize, ndim) : ToStackVector<int64_t>(stride, ndim),
                              ToStackVector<int64_t>(pad, ndim),
                              cover_all));
          },
          py::arg("x"),
          py::arg("ksize"),
          py::arg("stride") = py::none(),
          py::arg("pad") = 0,
          py::arg("cover_all") = false);
    m.def("average_pool",
          [](const ArrayBodyPtr& x, py::handle ksize, py::handle stride, py::handle pad, const std::string& pad_mode) {
              Array x_array{x};
              int8_t ndim = x_array.ndim() - 2;

              AveragePoolPadMode mode{};
              if (pad_mode == "zero") {
                  mode = AveragePoolPadMode::kZero;
              } else if (pad_mode == "ignore") {
                  mode = AveragePoolPadMode::kIgnore;
              } else {
                  throw py::value_error{"pad_mode must be either of 'zero' or 'ignore'"};
              }

              return MoveArrayBody(AveragePool(
                      x_array,
                      ToStackVector<int64_t>(ksize, ndim),
                      stride.is_none() ? ToStackVector<int64_t>(ksize, ndim) : ToStackVector<int64_t>(stride, ndim),
                      ToStackVector<int64_t>(pad, ndim),
                      mode));
          },
          py::arg("x"),
          py::arg("ksize"),
          py::arg("stride") = py::none(),
          py::arg("pad") = 0,
          py::arg("pad_mode") = "ignore");
}

}  // namespace

void InitChainerxRoutines(pybind11::module& m) {
    InitChainerxCreation(m);
    InitChainerxIndexing(m);
    InitChainerxLinalg(m);
    InitChainerxLogic(m);
    InitChainerxManipulation(m);
    InitChainerxMath(m);
    InitChainerxSorting(m);
    InitChainerxStatistics(m);
    InitChainerxConnection(m);
    InitChainerxNormalization(m);
    InitChainerxPooling(m);
}

}  // namespace python_internal
}  // namespace python
}  // namespace chainerx<|MERGE_RESOLUTION|>--- conflicted
+++ resolved
@@ -669,7 +669,6 @@
           py::arg("x1"),
           py::arg("x2"));
     m.def("sqrt", [](const ArrayBodyPtr& x) { return MoveArrayBody(Sqrt(Array{x})); }, py::arg("x"));
-<<<<<<< HEAD
     m.def("power",
           [](const ArrayBodyPtr& x1, const ArrayBodyPtr& x2) { return MoveArrayBody(Power(Array{x1}, Array{x2})); },
           py::arg("x1"),
@@ -682,10 +681,8 @@
           [](const Scalar x1, const ArrayBodyPtr& x2) { return MoveArrayBody(Power(x1, Array{x2})); },
           py::arg("x1"),
           py::arg("x2"));
-=======
     m.def("sinh", [](const ArrayBodyPtr& x) { return MoveArrayBody(Sinh(Array{x})); }, py::arg("x"));
     m.def("cosh", [](const ArrayBodyPtr& x) { return MoveArrayBody(Cosh(Array{x})); }, py::arg("x"));
->>>>>>> 324a1bc1
     m.def("tanh", [](const ArrayBodyPtr& x) { return MoveArrayBody(Tanh(Array{x})); }, py::arg("x"));
     m.def("arcsinh", [](const ArrayBodyPtr& x) { return MoveArrayBody(Arcsinh(Array{x})); }, py::arg("x"));
     m.def("arccosh", [](const ArrayBodyPtr& x) { return MoveArrayBody(Arccosh(Array{x})); }, py::arg("x"));

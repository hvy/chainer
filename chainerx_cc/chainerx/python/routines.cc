#include "chainerx/python/routines.h"

#include <algorithm>
#include <cstdint>
#include <memory>
#include <string>
#include <tuple>
#include <utility>
#include <vector>

#include <absl/types/optional.h>

#include "chainerx/array.h"
#include "chainerx/axes.h"
#include "chainerx/constant.h"
#include "chainerx/context.h"
#include "chainerx/device.h"
#include "chainerx/dims.h"
#include "chainerx/dtype.h"
#include "chainerx/error.h"
#include "chainerx/macro.h"
#include "chainerx/routines/activation.h"
#include "chainerx/routines/arithmetic.h"
#include "chainerx/routines/binary.h"
#include "chainerx/routines/connection.h"
#include "chainerx/routines/creation.h"
#include "chainerx/routines/evaluation.h"
#include "chainerx/routines/explog.h"
#include "chainerx/routines/hyperbolic.h"
#include "chainerx/routines/indexing.h"
#include "chainerx/routines/linalg.h"
#include "chainerx/routines/logic.h"
#include "chainerx/routines/loss.h"
#include "chainerx/routines/manipulation.h"
#include "chainerx/routines/misc.h"
#include "chainerx/routines/normalization.h"
#include "chainerx/routines/pooling.h"
#include "chainerx/routines/reduction.h"
#include "chainerx/routines/rounding.h"
#include "chainerx/routines/sorting.h"
#include "chainerx/routines/statistics.h"

#include "chainerx/routines/n_step_rnn.h"
#include "chainerx/routines/trigonometric.h"
#include "chainerx/scalar.h"

#include "chainerx/python/array.h"
#include "chainerx/python/array_index.h"
#include "chainerx/python/axes.h"
#include "chainerx/python/common.h"
#include "chainerx/python/device.h"
#include "chainerx/python/dtype.h"
#include "chainerx/python/kwarg.h"
#include "chainerx/python/shape.h"
#include "chainerx/python/stack_vector.h"
#include "chainerx/python/strides.h"

namespace chainerx {
namespace python {
namespace python_internal {

namespace py = pybind11;
using py::literals::operator""_a;

namespace {

using internal::MoveArrayBodies;
using internal::MoveArrayBody;

ArrayBodyPtr MakeArrayFromBuffer(py::buffer buffer, py::handle dtype, int64_t count, int64_t offset, py::handle device) {
    const py::buffer_info& info = buffer.request();

    int64_t n_bytes = info.size * info.itemsize;
    if (offset < 0 || offset > n_bytes) {
        throw ChainerxError{"offset must be non-negative and no greater than buffer length (", n_bytes, ")"};
    }

    if (!internal::IsContiguous(
                Shape{info.shape.begin(), info.shape.end()}, Strides{info.strides.begin(), info.strides.end()}, info.itemsize)) {
        throw ChainerxError{"ndarray is not C-contiguous"};
    }

    n_bytes -= offset;
    if (count < 0) {
        if (n_bytes % info.itemsize != 0) {
            throw ChainerxError{"buffer size must be a multiple of element size"};
        }
        count = n_bytes / info.itemsize;
    } else if (n_bytes < count * info.itemsize) {
        throw ChainerxError{"buffer is smaller than requested size"};
    }

    Shape shape{count};
    std::shared_ptr<void> data{info.ptr, [](void*) {}};

    return MoveArrayBody(chainerx::FromData(shape, GetDtype(dtype), data, absl::nullopt, offset, GetDevice(device)));
}

void InitChainerxCreation(pybind11::module& m) {
    // creation routines
    // TODO(niboshi): Accept CuPy ndarray in `array` and `asarray`. In principle it's CuPy's responsibility to provide some standard
    // interface to allow this, but users may want to convert cupy.ndarray to ChainerX before CuPy's support will be implemented. In such
    // case, ChainerX should provide the support for convenience.
    // TODO(niboshi): Add convenient function to convert to CuPy ndarray. Currently chainerx.ndarray exposes internal pointer
    // (ndarray.data_ptr, etc.) to support this, but users may want more convenient method. In principle ChainerX should support some
    // standard way (not depending on CuPy), but we might tentatively provide one which concretely depends on CuPy.
    m.def("array",
          [](py::handle object, py::handle dtype, bool copy, py::handle device) { return MakeArray(object, dtype, copy, device); },
          "object"_a,
          "dtype"_a = nullptr,
          "copy"_a = true,
          "device"_a = nullptr);
    // TODO(niboshi): Rename `object` to `a` as per numpy.
    m.def("asarray",
          [](py::handle object, py::handle dtype, py::handle device) { return MakeArray(object, dtype, false, device); },
          "object"_a,
          "dtype"_a = nullptr,
          "device"_a = nullptr);
    m.def("ascontiguousarray",
          [](py::handle a, py::handle dtype, py::handle device) {
              Array arr{MakeArray(a, dtype, false, device)};
              return MoveArrayBody(AsContiguousArray(arr));
          },
          "a"_a,
          "dtype"_a = nullptr,
          "device"_a = nullptr);
    m.def("empty",
          [](py::handle shape, py::handle dtype, py::handle device) {
              return MoveArrayBody(Empty(ToShape(shape), dtype.is_none() ? Dtype::kFloat32 : GetDtype(dtype), GetDevice(device)));
          },
          "shape"_a,
          "dtype"_a = nullptr,
          "device"_a = nullptr);
    m.def("full",
          [](py::handle shape, Scalar fill_value, py::handle dtype, py::handle device) {
              return MoveArrayBody(Full(ToShape(shape), fill_value, GetDtype(dtype), GetDevice(device)));
          },
          "shape"_a,
          "fill_value"_a,
          "dtype"_a,
          "device"_a = nullptr);
    m.def("full",
          [](py::int_ dim, Scalar fill_value, py::handle dtype, py::handle device) {
              return MoveArrayBody(Full(Shape{dim}, fill_value, GetDtype(dtype), GetDevice(device)));
          },
          "shape"_a,
          "fill_value"_a,
          "dtype"_a,
          "device"_a = nullptr);
    m.def("full",
          [](py::handle shape, Scalar fill_value, py::handle device) {
              return MoveArrayBody(Full(ToShape(shape), fill_value, GetDevice(device)));
          },
          "shape"_a,
          "fill_value"_a,
          "device"_a = nullptr);
    m.def("full",
          [](py::int_ dim, Scalar fill_value, py::handle device) { return MoveArrayBody(Full(Shape{dim}, fill_value, GetDevice(device))); },
          "shape"_a,
          "fill_value"_a,
          "device"_a = nullptr);
    m.def("zeros",
          [](py::handle shape, py::handle dtype, py::kwargs kwargs) {
              py::handle device;
              std::tie(device) = GetKwargs(kwargs, "device");
              return MoveArrayBody(Zeros(ToShape(shape), dtype.is_none() ? Dtype::kFloat32 : GetDtype(dtype), GetDevice(device)));
          },
          "shape"_a,
          "dtype"_a = nullptr);
    m.def("zeros",
          [](py::int_ dim, py::handle dtype, py::kwargs kwargs) {
              py::handle device;
              std::tie(device) = GetKwargs(kwargs, "device");
              return MoveArrayBody(Zeros(Shape{dim}, dtype.is_none() ? Dtype::kFloat32 : GetDtype(dtype), GetDevice(device)));
          },
          "shape"_a,
          "dtype"_a = nullptr);
    m.def("ones",
          [](py::handle shape, py::handle dtype, py::handle device) {
              return MoveArrayBody(Ones(ToShape(shape), dtype.is_none() ? Dtype::kFloat32 : GetDtype(dtype), GetDevice(device)));
          },
          "shape"_a,
          "dtype"_a = nullptr,
          "device"_a = nullptr);
    m.def("ones",
          [](py::int_ dim, py::handle dtype, py::handle device) {
              return MoveArrayBody(Ones(Shape{dim}, dtype.is_none() ? Dtype::kFloat32 : GetDtype(dtype), GetDevice(device)));
          },
          "shape"_a,
          "dtype"_a = nullptr,
          "device"_a = nullptr);
    m.def("arange",
          [](Scalar start_or_stop,
             const absl::optional<Scalar>& maybe_stop,
             const absl::optional<Scalar>& maybe_step,
             py::handle dtype,
             py::handle device) {
              DtypeKind start_or_stop_dtype_kind = start_or_stop.kind();
              Scalar start{0, start_or_stop_dtype_kind};
              Scalar stop{start_or_stop};
              Scalar step = maybe_step.has_value() ? maybe_step.value() : Scalar{1, start_or_stop_dtype_kind};

              if (maybe_stop.has_value()) {
                  start = start_or_stop;
                  stop = maybe_stop.value();
              }

              return dtype.is_none() ? MoveArrayBody(Arange(start, stop, step, GetDevice(device)))
                                     : MoveArrayBody(Arange(start, stop, step, GetDtype(dtype), GetDevice(device)));
          },
          "start"_a,
          "stop"_a = nullptr,
          "step"_a = nullptr,
          "dtype"_a = nullptr,
          "device"_a = nullptr);
    m.def("empty_like",
          [](const ArrayBodyPtr& a, py::handle device) { return MoveArrayBody(EmptyLike(Array{a}, GetDevice(device))); },
          "a"_a,
          "device"_a = nullptr);
    m.def("full_like",
          [](const ArrayBodyPtr& a, Scalar value, py::handle device) {
              return MoveArrayBody(FullLike(Array{a}, value, GetDevice(device)));
          },
          "a"_a,
          "fill_value"_a,
          "device"_a = nullptr);
    m.def("zeros_like",
          [](const ArrayBodyPtr& a, py::handle device) { return MoveArrayBody(ZerosLike(Array{a}, GetDevice(device))); },
          "a"_a,
          "device"_a = nullptr);
    m.def("ones_like",
          [](const ArrayBodyPtr& a, py::handle device) { return MoveArrayBody(OnesLike(Array{a}, GetDevice(device))); },
          "a"_a,
          "device"_a = nullptr);
    m.def("copy", [](const ArrayBodyPtr& a) { return MoveArrayBody(Copy(Array{a})); }, "a"_a);
    m.def("frombuffer", &MakeArrayFromBuffer, "buffer"_a, "dtype"_a = "float32", "count"_a = -1, "offset"_a = 0, "device"_a = nullptr);
    m.def("identity",
          [](int64_t n, py::handle dtype, py::handle device) {
              return MoveArrayBody(Identity(n, dtype.is_none() ? Dtype::kFloat32 : GetDtype(dtype), GetDevice(device)));
          },
          "n"_a,
          "dtype"_a = nullptr,
          "device"_a = nullptr);
    m.def("eye",
          [](int64_t n, absl::optional<int64_t> m, int64_t k, py::handle dtype, py::handle device) {
              if (!m.has_value()) {
                  m = n;
              }
              return MoveArrayBody(Eye(n, m.value(), k, GetDtype(dtype), GetDevice(device)));
          },
          "N"_a,
          "M"_a = nullptr,
          "k"_a = 0,
          "dtype"_a = "float64",
          "device"_a = nullptr);
    m.def("diag",
          [](const ArrayBodyPtr& v, int64_t k, py::handle device) { return MoveArrayBody(Diag(Array{v}, k, GetDevice(device))); },
          "v"_a,
          "k"_a = 0,
          "device"_a = nullptr);
    m.def("diagflat",
          [](const ArrayBodyPtr& v, int64_t k, py::handle device) { return MoveArrayBody(Diagflat(Array{v}, k, GetDevice(device))); },
          "v"_a,
          "k"_a = 0,
          "device"_a = nullptr);
    m.def("linspace",
          [](Scalar start, Scalar stop, int64_t num, bool endpoint, py::handle dtype, py::handle device) {
              return MoveArrayBody(Linspace(
                      start,
                      stop,
                      num,
                      endpoint,
                      dtype.is_none() ? absl::optional<Dtype>{absl::nullopt} : absl::optional<Dtype>{GetDtype(dtype)},
                      GetDevice(device)));
          },
          "start"_a,
          "stop"_a,
          "num"_a = 50,
          "endpoint"_a = true,
          "dtype"_a = nullptr,
          "device"_a = nullptr);
    m.def("tri",
          [](int64_t n, absl::optional<int64_t> m, int64_t k, py::handle dtype, py::handle device) {
              return MoveArrayBody(Tri(n, m, k, GetDtype(dtype), GetDevice(device)));
          },
          "N"_a,
          "M"_a = nullptr,
          "k"_a = 0,
          "dtype"_a = "float32",
          "device"_a = nullptr);
    m.def("tril", [](const ArrayBodyPtr& m, int64_t k) { return MoveArrayBody(Tril(Array{m}, k)); }, "m"_a, "k"_a = 0);
    m.def("triu", [](const ArrayBodyPtr& m, int64_t k) { return MoveArrayBody(Triu(Array{m}, k)); }, "m"_a, "k"_a = 0);
}

void InitChainerxEvaluation(pybind11::module& m) {
    // evaluation routines
    m.def("accuracy",
          [](const ArrayBodyPtr& y, const ArrayBodyPtr& t, const absl::optional<int64_t>& ignore_label) {
              return MoveArrayBody(Accuracy(Array{y}, Array{t}, ignore_label));
          },
          "y"_a,
          "t"_a,
          "ignore_label"_a = nullptr);
}

void InitChainerxIndexing(pybind11::module& m) {
    // indexing routines
    m.def("take",
          [](const ArrayBodyPtr& a, py::handle indices, const absl::optional<int8_t>& axis) {
              if (!axis.has_value()) {
                  throw NotImplementedError{"axis=None is not yet supported for chainerx.take."};
              }
              if (py::isinstance<ArrayBody>(indices)) {
                  return MoveArrayBody(Take(Array{a}, Array{py::cast<ArrayBodyPtr>(indices)}, axis.value()));
              }
              if (py::isinstance<py::sequence>(indices)) {
                  absl::optional<Dtype> dtype = Dtype::kInt64;
                  return MoveArrayBody(Take(Array{a}, Array{MakeArray(indices, dtype, false, a->device())}, axis.value()));
              }
              if (py::isinstance<py::array>(indices)) {
                  return MoveArrayBody(
                          Take(Array{a}, Array{MakeArrayFromNumpyArray(py::cast<py::array>(indices), a->device())}, axis.value()));
              }
              throw py::type_error{"only integers, slices (`:`), sequence, numpy.ndarray and chainerx.newaxis (`None`) are valid indices"};
          },
          "a"_a,
          "indices"_a,
          "axis"_a);
    m.def("where",
          [](const ArrayBodyPtr& condition, const ArrayBodyPtr& x, const ArrayBodyPtr& y) {
              return MoveArrayBody(Where(Array{condition}, Array{x}, Array{y}));
          },
          "condition"_a,
          "x"_a,
          "y"_a);
    m.def("where",
          [](const ArrayBodyPtr& condition, const ArrayBodyPtr& x, Scalar y) {
              return MoveArrayBody(Where(Array{condition}, Array{x}, y));
          },
          "condition"_a,
          "x"_a,
          "y"_a);
    m.def("where",
          [](const ArrayBodyPtr& condition, Scalar x, const ArrayBodyPtr& y) {
              return MoveArrayBody(Where(Array{condition}, x, Array{y}));
          },
          "condition"_a,
          "x"_a,
          "y"_a);
    m.def("where",
          [](const ArrayBodyPtr& condition, Scalar x, Scalar y) { return MoveArrayBody(Where(Array{condition}, x, y)); },
          "condition"_a,
          "x"_a,
          "y"_a);
}

void InitChainerxLinalg(pybind11::module& m) {
    // linalg routines
    m.def("dot", [](const ArrayBodyPtr& a, const ArrayBodyPtr& b) { return MoveArrayBody(Dot(Array{a}, Array{b})); }, "a"_a, "b"_a);

    pybind11::module mlinalg = m.def_submodule("linalg");
    mlinalg.def("_is_lapack_available", []() -> bool { return CHAINERX_ENABLE_LAPACK; });
    mlinalg.def(
            "solve", [](const ArrayBodyPtr& a, const ArrayBodyPtr& b) { return MoveArrayBody(Solve(Array{a}, Array{b})); }, "a"_a, "b"_a);
    mlinalg.def("inv", [](const ArrayBodyPtr& a) { return MoveArrayBody(Inverse(Array{a})); }, "a"_a);
    mlinalg.def(
            "svd",
            [](const ArrayBodyPtr& a, bool full_matrices, bool compute_uv) -> py::object {
                std::tuple<Array, Array, Array> usvt = Svd(Array{a}, full_matrices, compute_uv);
                Array& u = std::get<0>(usvt);
                Array& s = std::get<1>(usvt);
                Array& vt = std::get<2>(usvt);
                if (!compute_uv) {
                    return py::cast(MoveArrayBody(std::move(s)));
                }
                return py::make_tuple(MoveArrayBody(std::move(u)), MoveArrayBody(std::move(s)), MoveArrayBody(std::move(vt)));
            },
            "a"_a,
            "full_matrices"_a = true,
            "compute_uv"_a = true);
    mlinalg.def(
            "pinv",
            [](const ArrayBodyPtr& a, float rcond) { return MoveArrayBody(PseudoInverse(Array{a}, rcond)); },
            "a"_a,
            "rcond"_a = 1e-15);
<<<<<<< HEAD
    mlinalg.def("cholesky", [](const ArrayBodyPtr& a) { return MoveArrayBody(Cholesky(Array{a})); }, "a"_a);
=======
    mlinalg.def(
            "qr",
            [](const ArrayBodyPtr& a, const std::string& mode) -> py::object {
                Array a_array{a};

                QrMode qrmode{};
                if (mode == "reduced") {
                    qrmode = QrMode::kReduced;
                } else if (mode == "complete") {
                    qrmode = QrMode::kComplete;
                } else if (mode == "r") {
                    qrmode = QrMode::kR;
                } else if (mode == "raw") {
                    qrmode = QrMode::kRaw;
                } else {
                    throw py::value_error{"mode must be 'reduced', 'complete', 'r', or 'raw'"};
                }
                std::tuple<Array, Array> qr = Qr(a_array, qrmode);
                Array& q = std::get<0>(qr);
                Array& r = std::get<1>(qr);
                if (mode == "r") {
                    return py::cast(MoveArrayBody(std::move(r)));
                }
                return py::make_tuple(MoveArrayBody(std::move(q)), MoveArrayBody(std::move(r)));
            },
            "a"_a,
            "mode"_a = "reduced");
>>>>>>> 7140c503
}

void InitChainerxLogic(pybind11::module& m) {
    // logic routines
    m.def("equal",
          [](const ArrayBodyPtr& x1, const ArrayBodyPtr& x2) { return MoveArrayBody(Equal(Array{x1}, Array{x2})); },
          "x1"_a,
          "x2"_a);
    m.def("not_equal",
          [](const ArrayBodyPtr& x1, const ArrayBodyPtr& x2) { return MoveArrayBody(NotEqual(Array{x1}, Array{x2})); },
          "x1"_a,
          "x2"_a);
    m.def("greater",
          [](const ArrayBodyPtr& x1, const ArrayBodyPtr& x2) { return MoveArrayBody(Greater(Array{x1}, Array{x2})); },
          "x1"_a,
          "x2"_a);
    m.def("greater_equal",
          [](const ArrayBodyPtr& x1, const ArrayBodyPtr& x2) { return MoveArrayBody(GreaterEqual(Array{x1}, Array{x2})); },
          "x1"_a,
          "x2"_a);
    m.def("less", [](const ArrayBodyPtr& x1, const ArrayBodyPtr& x2) { return MoveArrayBody(Less(Array{x1}, Array{x2})); }, "x1"_a, "x2"_a);
    m.def("less_equal",
          [](const ArrayBodyPtr& x1, const ArrayBodyPtr& x2) { return MoveArrayBody(LessEqual(Array{x1}, Array{x2})); },
          "x1"_a,
          "x2"_a);
    m.def("logical_and",
          [](const ArrayBodyPtr& x1, const ArrayBodyPtr& x2) { return MoveArrayBody(LogicalAnd(Array{x1}, Array{x2})); },
          "x1"_a,
          "x2"_a);
    m.def("logical_or",
          [](const ArrayBodyPtr& x1, const ArrayBodyPtr& x2) { return MoveArrayBody(LogicalOr(Array{x1}, Array{x2})); },
          "x1"_a,
          "x2"_a);
    m.def("logical_not", [](const ArrayBodyPtr& x) { return MoveArrayBody(LogicalNot(Array{x})); }, "x"_a);
    m.def("logical_xor",
          [](const ArrayBodyPtr& x1, const ArrayBodyPtr& x2) { return MoveArrayBody(LogicalXor(Array{x1}, Array{x2})); },
          "x1"_a,
          "x2"_a);
    m.def("all",
          [](const ArrayBodyPtr& a, int8_t axis, bool keepdims) { return MoveArrayBody(All(Array{a}, Axes{axis}, keepdims)); },
          "a"_a,
          "axis"_a,
          "keepdims"_a = false);
    m.def("all",
          [](const ArrayBodyPtr& a, const absl::optional<std::vector<int8_t>>& axis, bool keepdims) {
              return MoveArrayBody(All(Array{a}, ToAxes(axis), keepdims));
          },
          "a"_a,
          "axis"_a = nullptr,
          "keepdims"_a = false);
    m.def("any",
          [](const ArrayBodyPtr& a, int8_t axis, bool keepdims) { return MoveArrayBody(Any(Array{a}, Axes{axis}, keepdims)); },
          "a"_a,
          "axis"_a,
          "keepdims"_a = false);
    m.def("any",
          [](const ArrayBodyPtr& a, const absl::optional<std::vector<int8_t>>& axis, bool keepdims) {
              return MoveArrayBody(Any(Array{a}, ToAxes(axis), keepdims));
          },
          "a"_a,
          "axis"_a = nullptr,
          "keepdims"_a = false);
    m.def("isnan", [](const ArrayBodyPtr& x) { return MoveArrayBody(IsNan(Array{x})); }, "x"_a);
    m.def("isinf", [](const ArrayBodyPtr& x) { return MoveArrayBody(IsInf(Array{x})); }, "x"_a);
    m.def("isfinite", [](const ArrayBodyPtr& x) { return MoveArrayBody(IsFinite(Array{x})); }, "x"_a);
}

template <class T1, class T2>
std::vector<ArrayBodyPtr> SwitchBySplitArgs(
        T1& split_sections, T2& split_indices, const ArrayBodyPtr& ary, py::handle indices_or_sections, int8_t axis) {
    // TODO(niboshi): Perhaps we would want more general approach to handle multi-type arguments like indices_or_sections to
    // provide more helpful error message for users.

    // Converts an python float to sections (int64_t).
    // Raises ValueError if the value has non-zero fraction.
    auto pyfloat_to_sections_or_value_error = [](py::handle num) {
        CHAINERX_ASSERT(py::isinstance<py::float_>(num));
        double num_fp = py::cast<double>(num);
        auto num_int = static_cast<int64_t>(num_fp);
        if (static_cast<double>(num_int) != num_fp) {
            throw py::value_error{"Sections must be an integer."};
        }
        return num_int;
    };

    // sections: int
    if (py::isinstance<py::int_>(indices_or_sections)) {
        int64_t sections = py::cast<int64_t>(indices_or_sections);
        return split_sections(ary, sections, axis);
    }
    // sections: float
    if (py::isinstance<py::float_>(indices_or_sections)) {
        int64_t sections = pyfloat_to_sections_or_value_error(indices_or_sections);
        return split_sections(ary, sections, axis);
    }
    // numpy.ndarray
    if (py::isinstance<py::array>(indices_or_sections)) {
        py::array np_ios = py::cast<py::array>(indices_or_sections);
        if (np_ios.ndim() >= 2) {
            throw py::value_error{std::string{"Too many dimensions of indices: "} + std::to_string(np_ios.ndim())};
        }
        // sections: scalar
        if (np_ios.ndim() == 0) {
            int64_t sections{};
            py::object scalar_np = np_ios.attr("tolist")();
            if (py::isinstance<py::int_>(scalar_np)) {
                sections = py::cast<int64_t>(scalar_np);
            } else if (py::isinstance<py::float_>(scalar_np)) {
                sections = pyfloat_to_sections_or_value_error(scalar_np);
            } else {
                throw py::type_error{"Sections must be an integer."};
            }
            return split_sections(ary, sections, axis);
        }

        // indices: (0,)-shape
        if (np_ios.size() == 0) {
            return split_indices(ary, {}, axis);
        }

        if (np_ios.dtype().kind() != 'i') {
            throw py::type_error{std::string{"Indices must be integers."}};
        }
        // indices: non-scalar
        std::vector<int64_t> indices{};
        py::list indices_pylist = np_ios.attr("tolist")();
        for (py::handle item : indices_pylist) {
            indices.emplace_back(py::cast<int64_t>(item));
        }

        return split_indices(ary, indices, axis);
    }
    // indices: sequence
    if (py::isinstance<py::sequence>(indices_or_sections)) {
        std::vector<int64_t> indices{};
        try {
            indices = py::cast<std::vector<int64_t>>(indices_or_sections);
        } catch (const py::cast_error& e) {
            throw py::type_error{std::string{"Indices not understood: "} + py::cast<std::string>(py::repr(indices_or_sections))};
        }

        return split_indices(ary, indices, axis);
    }
    throw py::type_error{std::string{"indices_or_sections not understood: "} + py::cast<std::string>(py::repr(indices_or_sections))};
}

std::vector<ArrayBodyPtr> SplitByIndicesOrSections(const ArrayBodyPtr& ary, py::handle indices_or_sections, int8_t axis) {
    auto split_sections = [](const ArrayBodyPtr& ary, int64_t sections, int8_t axis) {
        return MoveArrayBodies(Split(Array{ary}, sections, axis));
    };
    auto split_indices = [](const ArrayBodyPtr& ary, const std::vector<int64_t>& indices, int8_t axis) {
        return MoveArrayBodies(Split(Array{ary}, indices, axis));
    };
    return SwitchBySplitArgs(split_sections, split_indices, ary, indices_or_sections, axis);
}

std::vector<ArrayBodyPtr> DSplitByIndicesOrSections(const ArrayBodyPtr& ary, py::handle indices_or_sections) {
    auto split_sections = [](const ArrayBodyPtr& ary, int64_t sections, int8_t /*axis*/) {
        return MoveArrayBodies(DSplit(Array{ary}, sections));
    };
    auto split_indices = [](const ArrayBodyPtr& ary, const std::vector<int64_t>& indices, int8_t /*axis*/) {
        return MoveArrayBodies(DSplit(Array{ary}, indices));
    };
    return SwitchBySplitArgs(split_sections, split_indices, ary, indices_or_sections, 2);
}

void InitChainerxManipulation(pybind11::module& m) {
    // manipulation routines
    m.def("transpose",
          [](const ArrayBodyPtr& a, const absl::optional<std::vector<int8_t>>& axes) {
              return MoveArrayBody(Transpose(Array{a}, ToAxes(axes)));
          },
          "a"_a,
          "axes"_a = nullptr);
    m.def("transpose",
          [](const ArrayBodyPtr& a, int8_t axes) { return MoveArrayBody(Transpose(Array{a}, {axes})); },
          "a"_a,
          "axes"_a = nullptr);
    m.def("flip",
          [](const ArrayBodyPtr& m, const absl::optional<std::vector<int8_t>>& axes) {
              return MoveArrayBody(Flip(Array{m}, ToAxes(axes)));
          },
          "m"_a,
          "axes"_a = nullptr);
    m.def("flip", [](const ArrayBodyPtr& m, int8_t axes) { return MoveArrayBody(Flip(Array{m}, {axes})); }, "m"_a, "axes"_a = nullptr);
    m.def("fliplr", [](const ArrayBodyPtr& m) { return MoveArrayBody(Fliplr(Array{m})); }, "m"_a);
    m.def("flipud", [](const ArrayBodyPtr& m) { return MoveArrayBody(Flipud(Array{m})); }, "m"_a);
    m.def("ravel", [](const ArrayBodyPtr& a) { return MoveArrayBody(Ravel(Array{a})); }, "a"_a);
    m.def("rollaxis",
          [](const ArrayBodyPtr& a, int8_t axis, int8_t start) { return MoveArrayBody(RollAxis(Array{a}, axis, start)); },
          "a"_a,
          "axis"_a,
          "start"_a = 0);
    m.def("reshape",
          [](const ArrayBodyPtr& a, py::handle newshape) { return MoveArrayBody(Reshape(Array{a}, ToShape(newshape))); },
          "a"_a,
          "newshape"_a);
    m.def("reshape",
          [](const ArrayBodyPtr& a, const std::vector<int64_t>& newshape) {
              return MoveArrayBody(Reshape(Array{a}, {newshape.begin(), newshape.end()}));
          },
          "a"_a,
          "newshape"_a);
    m.def("reshape",
          [](const ArrayBodyPtr& a, py::args args) {
              if (args.size() == 0) {
                  throw ChainerxError{"Reshape is missing shape argument."};
              }
              return MoveArrayBody(Reshape(Array{a}, ToShape(args)));
          },
          "a"_a);
    m.def("squeeze",
          [](const ArrayBodyPtr& a, const absl::optional<std::vector<int8_t>>& axis) {
              return MoveArrayBody(Squeeze(Array{a}, ToAxes(axis)));
          },
          "a"_a,
          "axis"_a = nullptr);
    m.def("squeeze", [](const ArrayBodyPtr& a, int8_t axis) { return MoveArrayBody(Squeeze(Array{a}, Axes{axis})); }, "a"_a, "axis"_a);
    m.def("expand_dims", [](const ArrayBodyPtr& a, int8_t axis) { return MoveArrayBody(ExpandDims(Array{a}, axis)); }, "a"_a, "axis"_a);
    m.def("swapaxes",
          [](const ArrayBodyPtr& a, int8_t axis1, int8_t axis2) { return MoveArrayBody(Swapaxes(Array{a}, axis1, axis2)); },
          "a"_a,
          "axis1"_a,
          "axis2"_a);
    m.def("repeat",
          [](const ArrayBodyPtr& a, int64_t repeats, absl::optional<int8_t> axis) {
              return MoveArrayBody(Repeat(Array{a}, repeats, axis));
          },
          "a"_a,
          "repeats"_a,
          "axis"_a = nullptr);
    m.def("repeat",
          [](const ArrayBodyPtr& a, const std::vector<int64_t>& repeats, absl::optional<int8_t> axis) {
              return MoveArrayBody(Repeat(Array{a}, repeats, axis));
          },
          "a"_a,
          "repeats"_a,
          "axis"_a = nullptr);
    m.def("broadcast_to",
          [](const ArrayBodyPtr& array, py::handle shape) { return MoveArrayBody(Array{array}.BroadcastTo(ToShape(shape))); },
          "array"_a,
          "shape"_a);
    m.def("concatenate",
          [](py::sequence arrays, absl::optional<int8_t> axis) {
              std::vector<Array> xs;
              xs.reserve(arrays.size());
              std::transform(arrays.begin(), arrays.end(), std::back_inserter(xs), [](const auto& item) {
                  return Array{py::cast<ArrayBodyPtr>(item)};
              });
              return MoveArrayBody(Concatenate(xs, axis));
          },
          "arrays"_a,
          "axis"_a = 0);
    m.def("stack",
          [](py::sequence arrays, int8_t axis) {
              std::vector<Array> xs;
              xs.reserve(arrays.size());
              std::transform(arrays.begin(), arrays.end(), std::back_inserter(xs), [](const auto& item) {
                  return Array{py::cast<ArrayBodyPtr>(item)};
              });
              return MoveArrayBody(Stack(xs, axis));
          },
          "arrays"_a,
          "axis"_a = 0);
    m.def("atleast_2d", [](const ArrayBodyPtr& a) { return MoveArrayBody(AtLeast2D(Array{a})); }, "a"_a);
    m.def("atleast_3d", [](const ArrayBodyPtr& a) { return MoveArrayBody(AtLeast3D(Array{a})); }, "a"_a);
    m.def("hstack",
          [](py::sequence arrays) {
              std::vector<Array> xs;
              xs.reserve(arrays.size());
              std::transform(arrays.begin(), arrays.end(), std::back_inserter(xs), [](const auto& item) {
                  return Array{py::cast<ArrayBodyPtr>(item)};
              });
              return MoveArrayBody(HStack(xs));
          },
          "arrays"_a);
    m.def("vstack",
          [](py::sequence arrays) {
              std::vector<Array> xs;
              xs.reserve(arrays.size());
              std::transform(arrays.begin(), arrays.end(), std::back_inserter(xs), [](const auto& item) {
                  return Array{py::cast<ArrayBodyPtr>(item)};
              });
              return MoveArrayBody(VStack(xs));
          },
          "arrays"_a);
    m.def("dstack",
          [](py::sequence arrays) {
              std::vector<Array> xs;
              xs.reserve(arrays.size());
              std::transform(arrays.begin(), arrays.end(), std::back_inserter(xs), [](const auto& item) {
                  return Array{py::cast<ArrayBodyPtr>(item)};
              });
              return MoveArrayBody(DStack(xs));
          },
          "arrays"_a);
    m.def("split", &SplitByIndicesOrSections, "ary"_a, "indices_or_sections"_a, "axis"_a = 0);
    m.def("dsplit", &DSplitByIndicesOrSections, "ary"_a, "indices_or_sections"_a);
    m.def("moveaxis",
          [](const ArrayBodyPtr& a, const std::vector<int8_t>& source, const std::vector<int8_t>& destination) {
              return MoveArrayBody(Moveaxis(Array{a}, Axes{source.begin(), source.end()}, Axes{destination.begin(), destination.end()}));
          },
          "a"_a,
          "source"_a = nullptr,
          "destination"_a = nullptr);
    m.def("moveaxis",
          [](const ArrayBodyPtr& a, py::tuple source, py::tuple destination) {
              return MoveArrayBody(Moveaxis(Array{a}, ToAxes(source), ToAxes(destination)));
          },
          "a"_a,
          "source"_a = nullptr,
          "destination"_a = nullptr);
    m.def("moveaxis",
          [](const ArrayBodyPtr& a, int8_t source, int8_t destination) {
              return MoveArrayBody(Moveaxis(Array{a}, {source}, {destination}));
          },
          "a"_a,
          "source"_a = nullptr,
          "destination"_a = nullptr);
}

void InitChainerxActivation(pybind11::module& m) {
    m.def("clipped_relu", [](const ArrayBodyPtr& x, Scalar z) { return MoveArrayBody(ClippedRelu(Array{x}, z)); }, "x"_a, "z"_a = 20.0);
    m.def("crelu", [](const ArrayBodyPtr& x, int8_t axis) { return MoveArrayBody(CRelu(Array{x}, axis)); }, "x"_a, "axis"_a = 1);
    m.def("elu", [](const ArrayBodyPtr& x, double alpha) { return MoveArrayBody(Elu(Array{x}, alpha)); }, "x"_a, "alpha"_a = 1.0);
    m.def("sigmoid", [](const ArrayBodyPtr& x) { return MoveArrayBody(Sigmoid(Array{x})); }, "x"_a);
    m.def("relu", [](const ArrayBodyPtr& x) { return MoveArrayBody(Relu(Array{x})); }, "x"_a);
    m.def("leaky_relu",
          [](const ArrayBodyPtr& x, Scalar slope) { return MoveArrayBody(LeakyRelu(Array{x}, slope)); },
          "x"_a,
          "slope"_a = 0.2);
    m.def("tree_lstm", [](py::args args) {
        std::vector<ArrayBodyPtr> arrays = py::cast<std::vector<ArrayBodyPtr>>(args);
        std::vector<Array> input;
        for (size_t i = 0; i < arrays.size(); i++) {
            input.emplace_back(Array{arrays[i]});
        }
        return ToTuple(TreeLstm(input));
    });
    m.def("slstm", [](const ArrayBodyPtr& c1, const ArrayBodyPtr& c2, const ArrayBodyPtr& x1, const ArrayBodyPtr& x2) {
        return ToTuple(SLstm(Array{c1}, Array{c2}, Array{x1}, Array{x2}));
    });
    m.def("softplus", [](const ArrayBodyPtr& x, double beta) { return MoveArrayBody(Softplus(Array{x}, beta)); }, "x"_a, "beta"_a = 1.0);
}

void InitChainerxArithmetic(pybind11::module& m) {
    // math routines
    m.def("negative", [](const ArrayBodyPtr& x) { return MoveArrayBody(Negative(Array{x})); }, "x"_a);
    m.def("add", [](const ArrayBodyPtr& x1, const ArrayBodyPtr& x2) { return MoveArrayBody(Array{x1} + Array{x2}); }, "x1"_a, "x2"_a);
    m.def("add", [](const ArrayBodyPtr& x1, Scalar x2) { return MoveArrayBody(Add(Array{x1}, x2)); }, "x1"_a, "x2"_a);
    m.def("add", [](Scalar x1, const ArrayBodyPtr& x2) { return MoveArrayBody(Add(x1, Array{x2})); }, "x1"_a, "x2"_a);
    m.def("subtract", [](const ArrayBodyPtr& x1, const ArrayBodyPtr& x2) { return MoveArrayBody(Array{x1} - Array{x2}); }, "x1"_a, "x2"_a);
    m.def("subtract", [](const ArrayBodyPtr& x1, Scalar x2) { return MoveArrayBody(Subtract(Array{x1}, x2)); }, "x1"_a, "x2"_a);
    m.def("subtract", [](Scalar x1, const ArrayBodyPtr& x2) { return MoveArrayBody(Subtract(x1, Array{x2})); }, "x1"_a, "x2"_a);
    m.def("multiply", [](const ArrayBodyPtr& x1, const ArrayBodyPtr& x2) { return MoveArrayBody(Array{x1} * Array{x2}); }, "x1"_a, "x2"_a);
    m.def("multiply", [](const ArrayBodyPtr& x1, Scalar x2) { return MoveArrayBody(Multiply(Array{x1}, x2)); }, "x1"_a, "x2"_a);
    m.def("multiply", [](Scalar x1, const ArrayBodyPtr& x2) { return MoveArrayBody(Multiply(x1, Array{x2})); }, "x1"_a, "x2"_a);
    m.def("divide", [](const ArrayBodyPtr& x1, const ArrayBodyPtr& x2) { return MoveArrayBody(Array{x1} / Array{x2}); }, "x1"_a, "x2"_a);
    m.def("divide", [](const ArrayBodyPtr& x1, Scalar x2) { return MoveArrayBody(Divide(Array{x1}, x2)); }, "x1"_a, "x2"_a);
    m.def("divide", [](Scalar x1, const ArrayBodyPtr& x2) { return MoveArrayBody(Divide(x1, Array{x2})); }, "x1"_a, "x2"_a);
    m.def("floor_divide",
          [](const ArrayBodyPtr& x1, const ArrayBodyPtr& x2) { return MoveArrayBody(FloorDivide(Array{x1}, Array{x2})); },
          "x1"_a,
          "x2"_a);
    m.def("floor_divide", [](const ArrayBodyPtr& x1, Scalar x2) { return MoveArrayBody(FloorDivide(Array{x1}, x2)); }, "x1"_a, "x2"_a);
    m.def("floor_divide", [](Scalar x1, const ArrayBodyPtr& x2) { return MoveArrayBody(FloorDivide(x1, Array{x2})); }, "x1"_a, "x2"_a);
    m.def("true_divide",
          [](const ArrayBodyPtr& x1, const ArrayBodyPtr& x2) { return MoveArrayBody(TrueDivide(Array{x1}, Array{x2})); },
          "x1"_a,
          "x2"_a);
    m.def("true_divide", [](const ArrayBodyPtr& x1, Scalar x2) { return MoveArrayBody(TrueDivide(Array{x1}, x2)); }, "x1"_a, "x2"_a);
    m.def("true_divide", [](Scalar x1, const ArrayBodyPtr& x2) { return MoveArrayBody(TrueDivide(x1, Array{x2})); }, "x1"_a, "x2"_a);
    m.def("reciprocal", [](const ArrayBodyPtr& x) { return MoveArrayBody(Reciprocal(Array{x})); }, "x"_a);
    m.def("power",
          [](const ArrayBodyPtr& x1, const ArrayBodyPtr& x2) { return MoveArrayBody(Power(Array{x1}, Array{x2})); },
          "x1"_a,
          "x2"_a);
    m.def("power", [](const ArrayBodyPtr& x1, Scalar x2) { return MoveArrayBody(Power(Array{x1}, x2)); }, "x1"_a, "x2"_a);
    m.def("power", [](Scalar x1, const ArrayBodyPtr& x2) { return MoveArrayBody(Power(x1, Array{x2})); }, "x1"_a, "x2"_a);
    m.def("remainder",
          [](const ArrayBodyPtr& x1, const ArrayBodyPtr& x2) { return MoveArrayBody(Mod(Array{x1}, Array{x2})); },
          "x1"_a,
          "x2"_a);
    m.def("remainder", [](const ArrayBodyPtr& x1, Scalar x2) { return MoveArrayBody(Mod(Array{x1}, x2)); }, "x1"_a, "x2"_a);
    m.def("remainder", [](Scalar x1, const ArrayBodyPtr& x2) { return MoveArrayBody(Mod(x1, Array{x2})); }, "x1"_a, "x2"_a);
    m.attr("mod") = m.attr("remainder");
}

void InitChainerxBinary(pybind11::module& m) {
    m.def("bitwise_and",
          [](const ArrayBodyPtr& x1, const ArrayBodyPtr& x2) { return MoveArrayBody(BitwiseAnd(Array{x1}, Array{x2})); },
          "x1"_a,
          "x2"_a);
    m.def("bitwise_and", [](const ArrayBodyPtr& x1, Scalar x2) { return MoveArrayBody(BitwiseAnd(Array{x1}, x2)); }, "x1"_a, "x2"_a);
    m.def("bitwise_and", [](Scalar x1, const ArrayBodyPtr& x2) { return MoveArrayBody(BitwiseAnd(x1, Array{x2})); }, "x1"_a, "x2"_a);
    m.def("bitwise_or",
          [](const ArrayBodyPtr& x1, const ArrayBodyPtr& x2) { return MoveArrayBody(BitwiseOr(Array{x1}, Array{x2})); },
          "x1"_a,
          "x2"_a);
    m.def("bitwise_or", [](const ArrayBodyPtr& x1, Scalar x2) { return MoveArrayBody(BitwiseOr(Array{x1}, x2)); }, "x1"_a, "x2"_a);
    m.def("bitwise_or", [](Scalar x1, const ArrayBodyPtr& x2) { return MoveArrayBody(BitwiseOr(x1, Array{x2})); }, "x1"_a, "x2"_a);
    m.def("bitwise_xor",
          [](const ArrayBodyPtr& x1, const ArrayBodyPtr& x2) { return MoveArrayBody(BitwiseXor(Array{x1}, Array{x2})); },
          "x1"_a,
          "x2"_a);
    m.def("bitwise_xor", [](const ArrayBodyPtr& x1, Scalar x2) { return MoveArrayBody(BitwiseXor(Array{x1}, x2)); }, "x1"_a, "x2"_a);
    m.def("bitwise_xor", [](Scalar x1, const ArrayBodyPtr& x2) { return MoveArrayBody(BitwiseXor(x1, Array{x2})); }, "x1"_a, "x2"_a);
}

void InitChainerxExpLog(pybind11::module& m) {
    m.def("erf", [](const ArrayBodyPtr& x) { return MoveArrayBody(Erf(Array{x})); }, "x"_a);
    m.def("exp", [](const ArrayBodyPtr& x) { return MoveArrayBody(Exp(Array{x})); }, "x"_a);
    m.def("expm1", [](const ArrayBodyPtr& x) { return MoveArrayBody(Expm1(Array{x})); }, "x"_a);
    m.def("exp2", [](const ArrayBodyPtr& x) { return MoveArrayBody(Exp2(Array{x})); }, "x"_a);
    m.def("log", [](const ArrayBodyPtr& x) { return MoveArrayBody(Log(Array{x})); }, "x"_a);
    m.def("log10", [](const ArrayBodyPtr& x) { return MoveArrayBody(Log10(Array{x})); }, "x"_a);
    m.def("log2", [](const ArrayBodyPtr& x) { return MoveArrayBody(Log2(Array{x})); }, "x"_a);
    m.def("log1p", [](const ArrayBodyPtr& x) { return MoveArrayBody(Log1p(Array{x})); }, "x"_a);
}

void InitChainerxHyperbolic(pybind11::module& m) {
    m.def("sinh", [](const ArrayBodyPtr& x) { return MoveArrayBody(Sinh(Array{x})); }, "x"_a);
    m.def("cosh", [](const ArrayBodyPtr& x) { return MoveArrayBody(Cosh(Array{x})); }, "x"_a);
    m.def("tanh", [](const ArrayBodyPtr& x) { return MoveArrayBody(Tanh(Array{x})); }, "x"_a);
    m.def("arcsinh", [](const ArrayBodyPtr& x) { return MoveArrayBody(Arcsinh(Array{x})); }, "x"_a);
    m.def("arccosh", [](const ArrayBodyPtr& x) { return MoveArrayBody(Arccosh(Array{x})); }, "x"_a);
}

void InitChainerxMisc(pybind11::module& m) {
    m.def("square", [](const ArrayBodyPtr& x) { return MoveArrayBody(Square(Array{x})); }, "x"_a);
    m.def("sqrt", [](const ArrayBodyPtr& x) { return MoveArrayBody(Sqrt(Array{x})); }, "x"_a);
    m.def("abs", [](const ArrayBodyPtr& x) { return MoveArrayBody(Absolute(Array{x})); }, "x"_a);
    m.attr("absolute") = m.attr("abs");
    m.def("fabs", [](const ArrayBodyPtr& x) { return MoveArrayBody(Fabs(Array{x})); }, "x"_a);
    m.def("sign", [](const ArrayBodyPtr& x) { return MoveArrayBody(Sign(Array{x})); }, "x"_a);
    m.def("maximum", [](const ArrayBodyPtr& x1, Scalar x2) { return MoveArrayBody(Maximum(Array{x1}, x2)); }, "x1"_a, "x2"_a);
    m.def("maximum", [](Scalar x1, const ArrayBodyPtr& x2) { return MoveArrayBody(Maximum(x1, Array{x2})); }, "x1"_a, "x2"_a);
    m.def("maximum",
          [](const ArrayBodyPtr& x1, const ArrayBodyPtr& x2) { return MoveArrayBody(Maximum(Array{x1}, Array{x2})); },
          "x1"_a,
          "x2"_a);
    m.def("minimum", [](const ArrayBodyPtr& x1, Scalar x2) { return MoveArrayBody(Minimum(Array{x1}, x2)); }, "x1"_a, "x2"_a);
    m.def("minimum", [](Scalar x1, const ArrayBodyPtr& x2) { return MoveArrayBody(Minimum(x1, Array{x2})); }, "x1"_a, "x2"_a);
    m.def("minimum",
          [](const ArrayBodyPtr& x1, const ArrayBodyPtr& x2) { return MoveArrayBody(Minimum(Array{x1}, Array{x2})); },
          "x1"_a,
          "x2"_a);
}

void InitChainerxReduction(pybind11::module& m) {
    m.def("sum",
          [](const ArrayBodyPtr& a, int8_t axis, bool keepdims) { return MoveArrayBody(Sum(Array{a}, Axes{axis}, keepdims)); },
          "a"_a,
          "axis"_a,
          "keepdims"_a = false);
    m.def("sum",
          [](const ArrayBodyPtr& a, const absl::optional<std::vector<int8_t>>& axis, bool keepdims) {
              return MoveArrayBody(Sum(Array{a}, ToAxes(axis), keepdims));
          },
          "a"_a,
          "axis"_a = nullptr,
          "keepdims"_a = false);
    m.def("logsumexp",
          [](const ArrayBodyPtr& x, int8_t axis, bool keepdims) { return MoveArrayBody(LogSumExp(Array{x}, Axes{axis}, keepdims)); },
          "x"_a,
          "axis"_a,
          "keepdims"_a = false);
    m.def("logsumexp",
          [](const ArrayBodyPtr& x, const absl::optional<std::vector<int8_t>>& axis, bool keepdims) {
              return MoveArrayBody(LogSumExp(Array{x}, ToAxes(axis), keepdims));
          },
          "x"_a,
          "axis"_a = nullptr,
          "keepdims"_a = false);
    m.def("log_softmax",
          [](const ArrayBodyPtr& x, int8_t axis) { return MoveArrayBody(LogSoftmax(Array{x}, Axes{axis})); },
          "x"_a,
          "axis"_a);
    m.def("log_softmax",
          [](const ArrayBodyPtr& x, const absl::optional<std::vector<int8_t>>& axis) {
              return MoveArrayBody(LogSoftmax(Array{x}, ToAxes(axis)));
          },
          "x"_a,
          "axis"_a = nullptr);
    m.def("softmax", [](const ArrayBodyPtr& x, int8_t axis) { return MoveArrayBody(Softmax(Array{x}, Axes{axis})); }, "x"_a, "axis"_a);
    m.def("softmax",
          [](const ArrayBodyPtr& x, const absl::optional<std::vector<int8_t>>& axis) {
              return MoveArrayBody(Softmax(Array{x}, ToAxes(axis)));
          },
          "x"_a,
          "axis"_a = nullptr);
    m.def("cumsum",
          [](const ArrayBodyPtr& a, const absl::optional<int8_t>& axis) { return MoveArrayBody(Cumsum(Array{a}, axis)); },
          "a"_a,
          "axis"_a = nullptr);
    m.def("nansum",
          [](const ArrayBodyPtr& a, int8_t axis, bool keepdims) { return MoveArrayBody(Nansum(Array{a}, Axes{axis}, keepdims)); },
          "a"_a,
          "axis"_a,
          "keepdims"_a = false);
    m.def("nansum",
          [](const ArrayBodyPtr& a, const absl::optional<std::vector<int8_t>>& axis, bool keepdims) {
              return MoveArrayBody(Nansum(Array{a}, ToAxes(axis), keepdims));
          },
          "a"_a,
          "axis"_a = nullptr,
          "keepdims"_a = false);
}

void InitChainerxRounding(pybind11::module& m) {
    m.def("ceil", [](const ArrayBodyPtr& x) { return MoveArrayBody(Ceil(Array{x})); }, "x"_a);
    m.def("floor", [](const ArrayBodyPtr& x) { return MoveArrayBody(Floor(Array{x})); }, "x"_a);
}

void InitChainerxTrigonometric(pybind11::module& m) {
    m.def("sin", [](const ArrayBodyPtr& x) { return MoveArrayBody(Sin(Array{x})); }, "x"_a);
    m.def("cos", [](const ArrayBodyPtr& x) { return MoveArrayBody(Cos(Array{x})); }, "x"_a);
    m.def("tan", [](const ArrayBodyPtr& x) { return MoveArrayBody(Tan(Array{x})); }, "x"_a);
    m.def("arcsin", [](const ArrayBodyPtr& x) { return MoveArrayBody(Arcsin(Array{x})); }, "x"_a);
    m.def("arccos", [](const ArrayBodyPtr& x) { return MoveArrayBody(Arccos(Array{x})); }, "x"_a);
    m.def("arctan", [](const ArrayBodyPtr& x) { return MoveArrayBody(Arctan(Array{x})); }, "x"_a);
    m.def("arctan2",
          [](const ArrayBodyPtr& x1, const ArrayBodyPtr& x2) { return MoveArrayBody(Arctan2(Array{x1}, Array{x2})); },
          "x1"_a,
          "x2"_a);
    m.def("left_shift",
          [](const ArrayBodyPtr& x1, const ArrayBodyPtr& x2) { return MoveArrayBody(LeftShift(Array{x1}, Array{x2})); },
          "x1"_a,
          "x2"_a);
    m.def("left_shift", [](const ArrayBodyPtr& x1, Scalar x2) { return MoveArrayBody(LeftShift(Array{x1}, x2)); }, "x1"_a, "x2"_a);
    m.def("left_shift", [](Scalar x1, const ArrayBodyPtr& x2) { return MoveArrayBody(LeftShift(x1, Array{x2})); }, "x1"_a, "x2"_a);
    m.def("right_shift",
          [](const ArrayBodyPtr& x1, const ArrayBodyPtr& x2) { return MoveArrayBody(RightShift(Array{x1}, Array{x2})); },
          "x1"_a,
          "x2"_a);
    m.def("right_shift", [](const ArrayBodyPtr& x1, Scalar x2) { return MoveArrayBody(RightShift(Array{x1}, x2)); }, "x1"_a, "x2"_a);
    m.def("right_shift", [](Scalar x1, const ArrayBodyPtr& x2) { return MoveArrayBody(RightShift(x1, Array{x2})); }, "x1"_a, "x2"_a);
}

void InitChainerxSorting(pybind11::module& m) {
    // sorting routines
    m.def("argmax",
          [](const ArrayBodyPtr& a, const absl::optional<int8_t>& axis) { return MoveArrayBody(ArgMax(Array{a}, ToAxes(axis))); },
          "a"_a,
          "axis"_a = nullptr);
    m.def("argmin",
          [](const ArrayBodyPtr& a, const absl::optional<int8_t>& axis) { return MoveArrayBody(ArgMin(Array{a}, ToAxes(axis))); },
          "a"_a,
          "axis"_a = nullptr);
    m.def("count_nonzero",
          [](const ArrayBodyPtr& a, int8_t axis) { return MoveArrayBody(CountNonzero(Array{a}, Axes{axis})); },
          "a"_a,
          "axis"_a);
    m.def("count_nonzero",
          [](const ArrayBodyPtr& a, const absl::optional<std::vector<int8_t>>& axis) {
              return MoveArrayBody(CountNonzero(Array{a}, ToAxes(axis)));
          },
          "a"_a,
          "axis"_a = nullptr);
    m.def("nanargmax",
          [](const ArrayBodyPtr& a, const absl::optional<int8_t>& axis) { return MoveArrayBody(NanArgMax(Array{a}, ToAxes(axis))); },
          "a"_a,
          "axis"_a = nullptr);
    m.def("nanargmin",
          [](const ArrayBodyPtr& a, const absl::optional<int8_t>& axis) { return MoveArrayBody(NanArgMin(Array{a}, ToAxes(axis))); },
          "a"_a,
          "axis"_a = nullptr);
}

void InitChainerxStatistics(pybind11::module& m) {
    // statistics routines
    m.def("amax",
          [](const ArrayBodyPtr& a, int8_t axis, bool keepdims) { return MoveArrayBody(AMax(Array{a}, Axes{axis}, keepdims)); },
          "a"_a,
          "axis"_a,
          "keepdims"_a = false);
    m.def("amax",
          [](const ArrayBodyPtr& a, const absl::optional<std::vector<int8_t>>& axis, bool keepdims) {
              return MoveArrayBody(AMax(Array{a}, ToAxes(axis), keepdims));
          },
          "a"_a,
          "axis"_a = nullptr,
          "keepdims"_a = false);
    m.attr("max") = m.attr("amax");
    m.def("amin",
          [](const ArrayBodyPtr& a, int8_t axis, bool keepdims) { return MoveArrayBody(AMin(Array{a}, Axes{axis}, keepdims)); },
          "a"_a,
          "axis"_a,
          "keepdims"_a = false);
    m.def("amin",
          [](const ArrayBodyPtr& a, const absl::optional<std::vector<int8_t>>& axis, bool keepdims) {
              return MoveArrayBody(AMin(Array{a}, ToAxes(axis), keepdims));
          },
          "a"_a,
          "axis"_a = nullptr,
          "keepdims"_a = false);
    m.attr("min") = m.attr("amin");
    m.def("mean",
          [](const ArrayBodyPtr& a, int8_t axis, bool keepdims) { return MoveArrayBody(Mean(Array{a}, Axes{axis}, keepdims)); },
          "a"_a,
          "axis"_a,
          "keepdims"_a = false);
    m.def("mean",
          [](const ArrayBodyPtr& a, const absl::optional<std::vector<int8_t>>& axis, bool keepdims) {
              return MoveArrayBody(Mean(Array{a}, ToAxes(axis), keepdims));
          },
          "a"_a,
          "axis"_a = nullptr,
          "keepdims"_a = false);
    m.def("var",
          [](const ArrayBodyPtr& a, int8_t axis, bool keepdims) { return MoveArrayBody(Var(Array{a}, Axes{axis}, keepdims)); },
          "a"_a,
          "axis"_a,
          "keepdims"_a = false);
    m.def("var",
          [](const ArrayBodyPtr& a, const absl::optional<std::vector<int8_t>>& axis, bool keepdims) {
              return MoveArrayBody(Var(Array{a}, ToAxes(axis), keepdims));
          },
          "a"_a,
          "axis"_a = nullptr,
          "keepdims"_a = false);
}

void InitChainerxConnection(pybind11::module& m) {
    // connection routines
    m.def("conv",
          [](const ArrayBodyPtr& x,
             const ArrayBodyPtr& w,
             const absl::optional<ArrayBodyPtr>& b,
             py::handle stride,
             py::handle pad,
             bool cover_all) {
              // Create an Array from x to compute the image dimensions and the expected number of stride and padding elements.
              Array x_array{x};
              int8_t ndim = x_array.ndim() - 2;
              return MoveArrayBody(
                      Conv(x_array,
                           Array{w},
                           b.has_value() ? absl::optional<Array>{Array{*b}} : absl::nullopt,
                           ToStackVector<int64_t>(stride, ndim),
                           ToStackVector<int64_t>(pad, ndim),
                           cover_all));
          },
          "x"_a,
          "w"_a,
          "b"_a = nullptr,
          "stride"_a = 1,
          "pad"_a = 0,
          "cover_all"_a = false);
    m.def("conv_transpose",
          [](const ArrayBodyPtr& x,
             const ArrayBodyPtr& w,
             const absl::optional<ArrayBodyPtr>& b,
             py::handle stride,
             py::handle pad,
             const absl::optional<py::tuple>& outsize) {
              // Create an Array from x to compute the image dimensions and the expected number of stride and padding elements.
              Array x_array{x};
              int8_t ndim = x_array.ndim() - 2;
              return MoveArrayBody(ConvTranspose(
                      x_array,
                      Array{w},
                      b.has_value() ? absl::optional<Array>{Array{*b}} : absl::nullopt,
                      ToStackVector<int64_t>(stride, ndim),
                      ToStackVector<int64_t>(pad, ndim),
                      outsize.has_value() ? absl::optional<Dims>{ToStackVector<int64_t>(*outsize, ndim)} : absl::nullopt));
          },
          "x"_a,
          "w"_a,
          "b"_a = nullptr,
          "stride"_a = 1,
          "pad"_a = 0,
          "outsize"_a = nullptr);
    m.def("linear",
          [](const ArrayBodyPtr& x, const ArrayBodyPtr& w, const absl::optional<ArrayBodyPtr>& b, int8_t n_batch_axes) {
              return MoveArrayBody(
                      Linear(Array{x}, Array{w}, b.has_value() ? absl::optional<Array>{Array{*b}} : absl::nullopt, n_batch_axes));
          },
          "x"_a,
          "w"_a,
          "b"_a = nullptr,
          "n_batch_axes"_a = 1);
    m.def("lstm",
          [](const ArrayBodyPtr& c, const ArrayBodyPtr& x) {
              std::vector<ArrayBodyPtr> out = ToArrayBodyPtr(Lstm(Array{c}, Array{x}));
              py::tuple ret{2};
              ret[0] = out[1];
              ret[1] = out[0];
              return ret;
          },
          py::arg("c"),
          py::arg("x"));
}

void InitChainerxNormalization(pybind11::module& m) {
    // normalization routines
    m.def("batch_norm",
          [](const ArrayBodyPtr& x,
             const ArrayBodyPtr& gamma,
             const ArrayBodyPtr& beta,
             const ArrayBodyPtr& running_mean,
             const ArrayBodyPtr& running_var,
             Scalar eps,
             Scalar decay,
             const absl::optional<std::vector<int8_t>>& axis) {
              return MoveArrayBody(
                      BatchNorm(Array{x}, Array{gamma}, Array{beta}, Array{running_mean}, Array{running_var}, eps, decay, ToAxes(axis)));
          },
          "x"_a,
          "gamma"_a,
          "beta"_a,
          "running_mean"_a,
          "running_var"_a,
          "eps"_a = 2e-5,
          "decay"_a = 0.9,
          "axis"_a = nullptr);
    m.def("fixed_batch_norm",
          [](const ArrayBodyPtr& x,
             const ArrayBodyPtr& gamma,
             const ArrayBodyPtr& beta,
             const ArrayBodyPtr& mean,
             const ArrayBodyPtr& var,
             Scalar eps,
             const absl::optional<std::vector<int8_t>>& axis) {
              return MoveArrayBody(FixedBatchNorm(Array{x}, Array{gamma}, Array{beta}, Array{mean}, Array{var}, eps, ToAxes(axis)));
          },
          "x"_a,
          "gamma"_a,
          "beta"_a,
          "mean"_a,
          "var"_a,
          "eps"_a = 2e-5,
          "axis"_a = nullptr);
}

void InitChainerxPooling(pybind11::module& m) {
    // pooling routines
    // TODO(sonots): Support return_indicies option of chainer.functions.max_pooling_nd.
    m.def("max_pool",
          [](const ArrayBodyPtr& x, py::handle ksize, py::handle stride, py::handle pad, bool cover_all) {
              Array x_array{x};
              int8_t ndim = x_array.ndim() - 2;
              return MoveArrayBody(
                      MaxPool(x_array,
                              ToStackVector<int64_t>(ksize, ndim),
                              stride.is_none() ? ToStackVector<int64_t>(ksize, ndim) : ToStackVector<int64_t>(stride, ndim),
                              ToStackVector<int64_t>(pad, ndim),
                              cover_all));
          },
          "x"_a,
          "ksize"_a,
          "stride"_a = py::none(),
          "pad"_a = 0,
          "cover_all"_a = false);
    m.def("average_pool",
          [](const ArrayBodyPtr& x, py::handle ksize, py::handle stride, py::handle pad, const std::string& pad_mode) {
              Array x_array{x};
              int8_t ndim = x_array.ndim() - 2;

              AveragePoolPadMode mode{};
              if (pad_mode == "zero") {
                  mode = AveragePoolPadMode::kZero;
              } else if (pad_mode == "ignore") {
                  mode = AveragePoolPadMode::kIgnore;
              } else {
                  throw py::value_error{"pad_mode must be either of 'zero' or 'ignore'"};
              }

              return MoveArrayBody(AveragePool(
                      x_array,
                      ToStackVector<int64_t>(ksize, ndim),
                      stride.is_none() ? ToStackVector<int64_t>(ksize, ndim) : ToStackVector<int64_t>(stride, ndim),
                      ToStackVector<int64_t>(pad, ndim),
                      mode));
          },
          "x"_a,
          "ksize"_a,
          "stride"_a = py::none(),
          "pad"_a = 0,
          "pad_mode"_a = "ignore");
}

void InitChainerxLoss(pybind11::module& m) {
    m.def("absolute_error",
          [](const ArrayBodyPtr& x1, const ArrayBodyPtr& x2) { return MoveArrayBody(AbsoluteError(Array{x1}, Array{x2})); },
          "x1"_a,
          "x2"_a);
    m.def("squared_error",
          [](const ArrayBodyPtr& x1, const ArrayBodyPtr& x2) { return MoveArrayBody(SquaredError(Array{x1}, Array{x2})); },
          "x1"_a,
          "x2"_a);
    m.def("gaussian_kl_divergence",
          [](const ArrayBodyPtr& mean, const ArrayBodyPtr& ln_var) {
              return MoveArrayBody(GaussianKLDivergence(Array{mean}, Array{ln_var}));
          },
          "mean"_a,
          "ln_var"_a);
    m.def("huber_loss",
          [](const ArrayBodyPtr& x1, const ArrayBodyPtr& x2, Scalar delta) {
              return MoveArrayBody(HuberLoss(Array{x1}, Array{x2}, delta));
          },
          "x1"_a,
          "x2"_a,
          "delta"_a);
    m.def("sigmoid_cross_entropy",
          [](const ArrayBodyPtr& x1, const ArrayBodyPtr& x2) { return MoveArrayBody(SigmoidCrossEntropy(Array{x1}, Array{x2})); },
          "x1"_a,
          "x2"_a);
}
void InitChainerxRNN(pybind11::module& m) {
    m.def("n_step_lstm",
          [](int64_t n_layers,
             ArrayBodyPtr& hx,
             ArrayBodyPtr& cx,
             std::vector<std::vector<ArrayBodyPtr>> weights,
             std::vector<std::vector<ArrayBodyPtr>> biases,
             std::vector<ArrayBodyPtr> inputs) {
              std::vector<std::vector<Array>> ws;
              std::vector<std::vector<Array>> bs;
              std::vector<Array> xs;
              for (size_t i = 0; i < weights.size(); i++) {
                  std::vector<Array> temp_ws;
                  std::vector<Array> temp_bs;
                  for (size_t j = 0; j < weights[i].size(); j++) {
                      temp_ws.emplace_back(Array{weights[i][j]});
                      temp_bs.emplace_back(Array{biases[i][j]});
                  }
                  ws.emplace_back(temp_ws);
                  bs.emplace_back(temp_bs);
              }
              for (size_t i = 0; i < inputs.size(); i++) {
                  xs.emplace_back(Array{inputs[i]});
              }
              std::vector<std::vector<Array>> out = NStepLstm(n_layers, Array{hx}, Array{cx}, ws, bs, xs);
              py::tuple ret{3};
              std::vector<ArrayBodyPtr> states = ToArrayBodyPtr(out[0]);
              std::vector<ArrayBodyPtr> ys = ToArrayBodyPtr(out[1]);
              ret[0] = states[0];
              ret[1] = states[1];
              ret[2] = ys;
              return ret;
          });
    m.def("n_step_bilstm",
          [](int64_t n_layers,
             ArrayBodyPtr& hx,
             ArrayBodyPtr& cx,
             std::vector<std::vector<ArrayBodyPtr>> weights,
             std::vector<std::vector<ArrayBodyPtr>> biases,
             std::vector<ArrayBodyPtr> inputs) {
              std::vector<std::vector<Array>> ws;
              std::vector<std::vector<Array>> bs;
              std::vector<Array> xs;
              for (size_t i = 0; i < weights.size(); i++) {
                  std::vector<Array> temp_ws;
                  std::vector<Array> temp_bs;
                  for (size_t j = 0; j < weights[i].size(); j++) {
                      temp_ws.emplace_back(Array{weights[i][j]});
                      temp_bs.emplace_back(Array{biases[i][j]});
                  }
                  ws.emplace_back(temp_ws);
                  bs.emplace_back(temp_bs);
              }
              for (size_t i = 0; i < inputs.size(); i++) {
                  xs.emplace_back(Array{inputs[i]});
              }
              std::vector<std::vector<Array>> out = NStepBiLstm(n_layers, Array{hx}, Array{cx}, ws, bs, xs);
              py::tuple ret{3};
              std::vector<ArrayBodyPtr> states = ToArrayBodyPtr(out[0]);
              std::vector<ArrayBodyPtr> ys = ToArrayBodyPtr(out[1]);
              ret[0] = states[0];
              ret[1] = states[1];
              ret[2] = ys;
              return ret;
          });
    m.def("n_step_gru",
          [](int64_t n_layers,
             ArrayBodyPtr& hx,
             std::vector<std::vector<ArrayBodyPtr>> weights,
             std::vector<std::vector<ArrayBodyPtr>> biases,
             std::vector<ArrayBodyPtr> inputs) {
              std::vector<std::vector<Array>> ws;
              std::vector<std::vector<Array>> bs;
              std::vector<Array> xs;
              for (size_t i = 0; i < weights.size(); i++) {
                  std::vector<Array> temp_ws;
                  std::vector<Array> temp_bs;
                  for (size_t j = 0; j < weights[i].size(); j++) {
                      temp_ws.emplace_back(Array{weights[i][j]});
                      temp_bs.emplace_back(Array{biases[i][j]});
                  }
                  ws.emplace_back(temp_ws);
                  bs.emplace_back(temp_bs);
              }
              for (size_t i = 0; i < inputs.size(); i++) {
                  xs.emplace_back(Array{inputs[i]});
              }
              std::vector<std::vector<Array>> out = NStepGru(n_layers, Array{hx}, ws, bs, xs);
              py::tuple ret{2};
              std::vector<ArrayBodyPtr> states = ToArrayBodyPtr(out[0]);
              std::vector<ArrayBodyPtr> ys = ToArrayBodyPtr(out[1]);
              ret[0] = states[0];
              ret[1] = ys;
              return ret;
          });
    m.def("n_step_bigru",
          [](int64_t n_layers,
             ArrayBodyPtr& hx,
             std::vector<std::vector<ArrayBodyPtr>> weights,
             std::vector<std::vector<ArrayBodyPtr>> biases,
             std::vector<ArrayBodyPtr> inputs) {
              std::vector<std::vector<Array>> ws;
              std::vector<std::vector<Array>> bs;
              std::vector<Array> xs;
              for (size_t i = 0; i < weights.size(); i++) {
                  std::vector<Array> temp_ws;
                  std::vector<Array> temp_bs;
                  for (size_t j = 0; j < weights[i].size(); j++) {
                      temp_ws.emplace_back(Array{weights[i][j]});
                      temp_bs.emplace_back(Array{biases[i][j]});
                  }
                  ws.emplace_back(temp_ws);
                  bs.emplace_back(temp_bs);
              }
              for (size_t i = 0; i < inputs.size(); i++) {
                  xs.emplace_back(Array{inputs[i]});
              }
              std::vector<std::vector<Array>> out = NStepBiGru(n_layers, Array{hx}, ws, bs, xs);
              py::tuple ret{2};
              std::vector<ArrayBodyPtr> states = ToArrayBodyPtr(out[0]);
              std::vector<ArrayBodyPtr> ys = ToArrayBodyPtr(out[1]);
              ret[0] = states[0];
              ret[1] = ys;
              return ret;
          });
    m.def("n_step_rnn",
          [](int64_t n_layers,
             ArrayBodyPtr& hx,
             std::vector<std::vector<ArrayBodyPtr>> weights,
             std::vector<std::vector<ArrayBodyPtr>> biases,
             std::vector<ArrayBodyPtr> inputs,
             std::string activation) {
              std::vector<std::vector<Array>> ws;
              std::vector<std::vector<Array>> bs;
              std::vector<Array> xs;
              for (size_t i = 0; i < weights.size(); i++) {
                  std::vector<Array> temp_ws;
                  std::vector<Array> temp_bs;
                  for (size_t j = 0; j < weights[i].size(); j++) {
                      temp_ws.emplace_back(Array{weights[i][j]});
                      temp_bs.emplace_back(Array{biases[i][j]});
                  }
                  ws.emplace_back(temp_ws);
                  bs.emplace_back(temp_bs);
              }
              for (size_t i = 0; i < inputs.size(); i++) {
                  xs.emplace_back(Array{inputs[i]});
              }
              std::vector<std::vector<Array>> out = NStepRnn(n_layers, Array{hx}, ws, bs, xs, activation);
              py::tuple ret{2};
              std::vector<ArrayBodyPtr> states = ToArrayBodyPtr(out[0]);
              std::vector<ArrayBodyPtr> ys = ToArrayBodyPtr(out[1]);
              ret[0] = states[0];
              ret[1] = ys;
              return ret;
          });
    m.def("n_step_birnn",
          [](int64_t n_layers,
             ArrayBodyPtr& hx,
             std::vector<std::vector<ArrayBodyPtr>> weights,
             std::vector<std::vector<ArrayBodyPtr>> biases,
             std::vector<ArrayBodyPtr> inputs,
             std::string activation) {
              std::vector<std::vector<Array>> ws;
              std::vector<std::vector<Array>> bs;
              std::vector<Array> xs;
              for (size_t i = 0; i < weights.size(); i++) {
                  std::vector<Array> temp_ws;
                  std::vector<Array> temp_bs;
                  for (size_t j = 0; j < weights[i].size(); j++) {
                      temp_ws.emplace_back(Array{weights[i][j]});
                      temp_bs.emplace_back(Array{biases[i][j]});
                  }
                  ws.emplace_back(temp_ws);
                  bs.emplace_back(temp_bs);
              }
              for (size_t i = 0; i < inputs.size(); i++) {
                  xs.emplace_back(Array{inputs[i]});
              }
              std::vector<std::vector<Array>> out = NStepBiRnn(n_layers, Array{hx}, ws, bs, xs, activation);
              py::tuple ret{2};
              std::vector<ArrayBodyPtr> states = ToArrayBodyPtr(out[0]);
              std::vector<ArrayBodyPtr> ys = ToArrayBodyPtr(out[1]);
              ret[0] = states[0];
              ret[1] = ys;
              return ret;
          });
}

}  // namespace

void InitChainerxRoutines(pybind11::module& m) {
    InitChainerxCreation(m);
    InitChainerxEvaluation(m);
    InitChainerxIndexing(m);
    InitChainerxLinalg(m);
    InitChainerxLogic(m);
    InitChainerxLoss(m);
    InitChainerxManipulation(m);
    InitChainerxActivation(m);
    InitChainerxArithmetic(m);
    InitChainerxBinary(m);
    InitChainerxExpLog(m);
    InitChainerxHyperbolic(m);
    InitChainerxMisc(m);
    InitChainerxReduction(m);
    InitChainerxRounding(m);
    InitChainerxTrigonometric(m);
    InitChainerxSorting(m);
    InitChainerxStatistics(m);
    InitChainerxConnection(m);
    InitChainerxNormalization(m);
    InitChainerxPooling(m);
    InitChainerxRNN(m);
}

}  // namespace python_internal
}  // namespace python
}  // namespace chainerx<|MERGE_RESOLUTION|>--- conflicted
+++ resolved
@@ -383,9 +383,6 @@
             [](const ArrayBodyPtr& a, float rcond) { return MoveArrayBody(PseudoInverse(Array{a}, rcond)); },
             "a"_a,
             "rcond"_a = 1e-15);
-<<<<<<< HEAD
-    mlinalg.def("cholesky", [](const ArrayBodyPtr& a) { return MoveArrayBody(Cholesky(Array{a})); }, "a"_a);
-=======
     mlinalg.def(
             "qr",
             [](const ArrayBodyPtr& a, const std::string& mode) -> py::object {
@@ -413,7 +410,7 @@
             },
             "a"_a,
             "mode"_a = "reduced");
->>>>>>> 7140c503
+    mlinalg.def("cholesky", [](const ArrayBodyPtr& a) { return MoveArrayBody(Cholesky(Array{a})); }, "a"_a);
 }
 
 void InitChainerxLogic(pybind11::module& m) {
